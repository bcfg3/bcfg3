#!/usr/bin/env python

import grp
import sys
import lxml.etree
import Bcfg2.Logger
import Bcfg2.Options
from Bcfg2.Client.Tools.POSIXUsers import POSIXUsers


class CLI(object):
    options = [
        Bcfg2.Options.BooleanOption(
            "--no-uids", help="Do not include UID numbers for users"),
        Bcfg2.Options.BooleanOption(
            "--no-gids", help="Do not include GID numbers for groups")]

    def __init__(self):
        Bcfg2.Options.get_parser(
            description="Generate a bundle with a baseline of POSIX users and "
            "groups",
            components=[self, POSIXUsers]).parse()
        config = lxml.etree.Element("Configuration")
<<<<<<< HEAD
        self.users = POSIXUsers(config)

    def run(self):
        baseline = lxml.etree.Element("Bundle", name="posixusers_baseline")
        for entry in self.users.FindExtra():
            data = self.users.existing[entry.tag][entry.get("name")]
            for attr, idx in self.users.attr_mapping[entry.tag].items():
                if (entry.get(attr) or
                    (attr == 'uid' and Bcfg2.Options.setup.no_uids) or
                    (attr == 'gid' and Bcfg2.Options.setup.no_gids)):
                    continue
                entry.set(attr, str(data[idx]))
            if entry.tag == 'POSIXUser':
                entry.set("group", grp.getgrgid(data[3])[0])
                for group in self.users.user_supplementary_groups(entry):
                    lxml.etree.SubElement(entry, "MemberOf", group=group[0])

            entry.tag = "Bound" + entry.tag
            baseline.append(entry)

        print(lxml.etree.tostring(baseline, pretty_print=True))
=======
    logger = logging.getLogger('posixusers_baseline.py')
    users = POSIXUsers(logger, setup, config)

    baseline = lxml.etree.Element("Bundle", name="posixusers_baseline")
    for entry in users.FindExtra():
        data = users.existing[entry.tag][entry.get("name")]
        for attr, idx in users.attr_mapping[entry.tag].items():
            if (entry.get(attr) or
                (attr == 'uid' and setup['nouids']) or
                (attr == 'gid' and setup['nogids'])):
                continue
            entry.set(attr, str(data[idx]))
        if entry.tag == 'POSIXUser':
            try:
                entry.set("group", grp.getgrgid(data[3])[0])
            except KeyError:
                logger.warning("User %s is a member of nonexistent group %s" %
                               (entry.get("name"), data[3]))
                entry.set("group", str(data[3]))
            for group in users.user_supplementary_groups(entry):
                memberof = lxml.etree.SubElement(entry, "MemberOf",
                                                 group=group[0])

        entry.tag = "Bound" + entry.tag
        baseline.append(entry)

    print(lxml.etree.tostring(baseline, pretty_print=True))
>>>>>>> 5b2af266

if __name__ == "__main__":
    sys.exit(CLI().run())<|MERGE_RESOLUTION|>--- conflicted
+++ resolved
@@ -2,6 +2,7 @@
 
 import grp
 import sys
+import logging
 import lxml.etree
 import Bcfg2.Logger
 import Bcfg2.Options
@@ -21,8 +22,8 @@
             "groups",
             components=[self, POSIXUsers]).parse()
         config = lxml.etree.Element("Configuration")
-<<<<<<< HEAD
         self.users = POSIXUsers(config)
+        self.logger = logging.getLogger('posixusers_baseline.py')
 
     def run(self):
         baseline = lxml.etree.Element("Bundle", name="posixusers_baseline")
@@ -35,7 +36,13 @@
                     continue
                 entry.set(attr, str(data[idx]))
             if entry.tag == 'POSIXUser':
-                entry.set("group", grp.getgrgid(data[3])[0])
+                try:
+                    entry.set("group", grp.getgrgid(data[3])[0])
+                except KeyError:
+                    self.logger.warning(
+                        "User %s is a member of nonexistent group %s" %
+                        (entry.get("name"), data[3]))
+                    entry.set("group", str(data[3]))
                 for group in self.users.user_supplementary_groups(entry):
                     lxml.etree.SubElement(entry, "MemberOf", group=group[0])
 
@@ -43,35 +50,6 @@
             baseline.append(entry)
 
         print(lxml.etree.tostring(baseline, pretty_print=True))
-=======
-    logger = logging.getLogger('posixusers_baseline.py')
-    users = POSIXUsers(logger, setup, config)
-
-    baseline = lxml.etree.Element("Bundle", name="posixusers_baseline")
-    for entry in users.FindExtra():
-        data = users.existing[entry.tag][entry.get("name")]
-        for attr, idx in users.attr_mapping[entry.tag].items():
-            if (entry.get(attr) or
-                (attr == 'uid' and setup['nouids']) or
-                (attr == 'gid' and setup['nogids'])):
-                continue
-            entry.set(attr, str(data[idx]))
-        if entry.tag == 'POSIXUser':
-            try:
-                entry.set("group", grp.getgrgid(data[3])[0])
-            except KeyError:
-                logger.warning("User %s is a member of nonexistent group %s" %
-                               (entry.get("name"), data[3]))
-                entry.set("group", str(data[3]))
-            for group in users.user_supplementary_groups(entry):
-                memberof = lxml.etree.SubElement(entry, "MemberOf",
-                                                 group=group[0])
-
-        entry.tag = "Bound" + entry.tag
-        baseline.append(entry)
-
-    print(lxml.etree.tostring(baseline, pretty_print=True))
->>>>>>> 5b2af266
 
 if __name__ == "__main__":
     sys.exit(CLI().run())
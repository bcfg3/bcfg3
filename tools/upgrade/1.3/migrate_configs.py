--- conflicted
+++ resolved
@@ -4,6 +4,7 @@
 import sys
 from Bcfg2.Compat import ConfigParser
 import Bcfg2.Options
+
 
 def copy_section(src_file, tgt_cfg, section, newsection=None):
     if newsection is None:
@@ -16,22 +17,13 @@
                 tgt_cfg.add_section(newsection)
             except ConfigParser.DuplicateSectionError:
                 print("[%s] section already exists in %s, adding options" %
-<<<<<<< HEAD
                       (newsection, Bcfg2.Options.setup.config))
-=======
-                      (newsection, setup['configfile']))
->>>>>>> 103b1b51
             for opt in cfg.options(section):
                 val = cfg.get(section, opt)
                 if tgt_cfg.has_option(newsection, opt):
                     print("%s in [%s] already populated in %s, skipping" %
-<<<<<<< HEAD
                           (opt, newsection, Bcfg2.Options.setup.config))
                     print("  %s: %s" % (Bcfg2.Options.setup.config,
-=======
-                          (opt, newsection, setup['configfile']))
-                    print("  %s: %s" % (setup['configfile'],
->>>>>>> 103b1b51
                                         tgt_cfg.get(newsection, opt)))
                     print("  %s: %s" % (src_file, val))
                 else:
@@ -55,11 +47,7 @@
     rules_conf = os.path.join(repo, 'Rules', 'rules.conf')
     if os.path.exists(rules_conf):
         remove.append(rules_conf)
-<<<<<<< HEAD
         copy_section(rules_conf, cfp, "rules")
-=======
-        copy_section(rules_conf, setup.cfp, "rules")
->>>>>>> 103b1b51
 
     # move packages config out of packages.conf and into bcfg2.conf
     pkgs_conf = os.path.join(repo, 'Packages', 'packages.conf')

#!/usr/bin/env python

import lxml.etree
import os
import sys
from fnmatch import fnmatch
from Bcfg2.Compat import any
import Bcfg2.Options


def setmodeattr(elem):
    """Set the mode attribute for a given element."""
    if elem.attrib.has_key('perms'):
        elem.set('mode', elem.get('perms'))
        del elem.attrib['perms']
        return True
    return False


def writefile(f, xdata):
    """Write xml data to a file"""
    newfile = open(f, 'w')
    newfile.write(lxml.etree.tostring(xdata, pretty_print=True))
    newfile.close()


def convertinfo(ifile):
    """Do perms -> mode conversion for info.xml files."""
    try:
        xdata = lxml.etree.parse(ifile)
    except lxml.etree.XMLSyntaxError:
        err = sys.exc_info()[1]
        print("Could not parse %s, skipping: %s" % (ifile, err))
        return
    found = False
    for i in xdata.findall('//Info'):
        found |= setmodeattr(i)
    if found:
        writefile(ifile, xdata)


def convertstructure(structfile):
    """Do perms -> mode conversion for structure files."""
    try:
        xdata = lxml.etree.parse(structfile)
    except lxml.etree.XMLSyntaxError:
        err = sys.exc_info()[1]
        print("Could not parse %s, skipping: %s" % (structfile, err))
        return
    found = False
    for path in xdata.xpath('//BoundPath|//Path'):
        found |= setmodeattr(path)
    if found:
        writefile(structfile, xdata)


def skip_path(path, setup):
    return any(fnmatch(path, p) or fnmatch(os.path.basename(path), p)
               for p in setup['ignore'])


def main():
<<<<<<< HEAD
    parser = Bcfg2.Options.get_parser(
        description="Migrate from Bcfg2 1.2 'perms' attribute to 1.3 'mode' "
        "attribute")
    parser.add_options([Bcfg2.Options.Common.repository,
                        Bcfg2.Options.Common.plugins])
    parser.parse()
    repo = Bcfg2.Options.setup.repository
=======
    opts = dict(repo=Bcfg2.Options.SERVER_REPOSITORY,
                configfile=Bcfg2.Options.CFILE,
                ignore=Bcfg2.Options.SERVER_FAM_IGNORE,
                plugins=Bcfg2.Options.SERVER_PLUGINS)
    setup = Bcfg2.Options.OptionParser(opts)
    setup.parse(sys.argv[1:])
    repo = setup['repo']
>>>>>>> 103b1b51

    for plugin in Bcfg2.Options.setup.plugins:
        if plugin in ['Base', 'Bundler', 'Rules']:
<<<<<<< HEAD
            for root, _, files in os.walk(os.path.join(repo, plugin)):
=======
            for root, dirs, files in os.walk(os.path.join(repo, plugin)):
                if skip_path(root, setup):
                    continue
>>>>>>> 103b1b51
                for fname in files:
                    if skip_path(fname, setup):
                        continue
                    convertstructure(os.path.join(root, fname))
        if plugin not in ['Cfg', 'TGenshi', 'TCheetah', 'SSHbase', 'SSLCA']:
            continue
        for root, dirs, files in os.walk(os.path.join(repo, plugin)):
            if skip_path(root, setup):
                continue
            for fname in files:
                if fname == 'info.xml':
                    convertinfo(os.path.join(root, fname))

if __name__ == '__main__':
    sys.exit(main())<|MERGE_RESOLUTION|>--- conflicted
+++ resolved
@@ -4,13 +4,14 @@
 import os
 import sys
 from fnmatch import fnmatch
-from Bcfg2.Compat import any
+from Bcfg2.Compat import any  # pylint: disable=W0622
+from Bcfg2.Server.FileMonitor import FileMonitor
 import Bcfg2.Options
 
 
 def setmodeattr(elem):
     """Set the mode attribute for a given element."""
-    if elem.attrib.has_key('perms'):
+    if 'perms' in elem.attrib:
         elem.set('mode', elem.get('perms'))
         del elem.attrib['perms']
         return True
@@ -54,47 +55,34 @@
         writefile(structfile, xdata)
 
 
-def skip_path(path, setup):
+def skip_path(path):
     return any(fnmatch(path, p) or fnmatch(os.path.basename(path), p)
-               for p in setup['ignore'])
+               for p in Bcfg2.Options.setup.ignore_files)
 
 
 def main():
-<<<<<<< HEAD
     parser = Bcfg2.Options.get_parser(
         description="Migrate from Bcfg2 1.2 'perms' attribute to 1.3 'mode' "
-        "attribute")
+        "attribute",
+        components=FileMonitor)
     parser.add_options([Bcfg2.Options.Common.repository,
                         Bcfg2.Options.Common.plugins])
     parser.parse()
     repo = Bcfg2.Options.setup.repository
-=======
-    opts = dict(repo=Bcfg2.Options.SERVER_REPOSITORY,
-                configfile=Bcfg2.Options.CFILE,
-                ignore=Bcfg2.Options.SERVER_FAM_IGNORE,
-                plugins=Bcfg2.Options.SERVER_PLUGINS)
-    setup = Bcfg2.Options.OptionParser(opts)
-    setup.parse(sys.argv[1:])
-    repo = setup['repo']
->>>>>>> 103b1b51
 
     for plugin in Bcfg2.Options.setup.plugins:
         if plugin in ['Base', 'Bundler', 'Rules']:
-<<<<<<< HEAD
             for root, _, files in os.walk(os.path.join(repo, plugin)):
-=======
-            for root, dirs, files in os.walk(os.path.join(repo, plugin)):
-                if skip_path(root, setup):
+                if skip_path(root):
                     continue
->>>>>>> 103b1b51
                 for fname in files:
-                    if skip_path(fname, setup):
+                    if skip_path(fname):
                         continue
                     convertstructure(os.path.join(root, fname))
         if plugin not in ['Cfg', 'TGenshi', 'TCheetah', 'SSHbase', 'SSLCA']:
             continue
         for root, dirs, files in os.walk(os.path.join(repo, plugin)):
-            if skip_path(root, setup):
+            if skip_path(root):
                 continue
             for fname in files:
                 if fname == 'info.xml':

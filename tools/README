This directory contains repository maintenance tools.

basebuilder.py <image directory>
    - builds v2 base.xml from bcfg1 repo

bcfg2-completion.bash
    - Bash tab completion for bcfg2-admin

bcfg2-cron
    - Script to run bcfg2 with cron

bcfg2-import-config
    - Create tarball of changed files on a client for import into the
      specification

bcfg2_local.py
    - Perform a full Bcfg2 run against a local repository instead of
      against a remote server

bcfg2_svnlog.py
    - Send intelligent log messages about changes made to your Bcfg2
      repository from SVN postcommit

create-debian-pkglist-gp.py
    - Generate Pkgmgr XML files from etc/debian-pkglist.conf.  See
      http://trac.mcs.anl.gov/projects/bcfg2/wiki/Tools/DebianPkgmgrCreationScript

create-debian-pkglist.py
    - Generate Pkgmgr XML files for Debian packages

create-rpm-pkglist.py
    - Generate list of installed RPM packages

ctags.sh
    - Generate ctags (or etags) indexes for the Bcfg2 source

encap-util-count.sh
    - Produce a count of encap packages per directory

encap-util-expand.sh
    - Gets encaps out of a makeself .run file

encap-util-place.sh
    - Put encaps in the right directories

encap-util-xml.sh
    - Generate Pkgmgr XML files for encap packages

export.py
    - Export a tagged version of the Bcfg2 source

export.sh
    - Export a tagged version of the Bcfg2 source

generate-manpages.bash
    - Generate man pages from the Sphinx source

<<<<<<< HEAD
=======
git_commit.py
    - Trigger script to commit local changes back to a git repository

hostbasepush.py
    - Call the Hostbase.rebuildState XML-RPC method

hostbase.py {-l|-c} <hostname>
    - Display or create host information for Hostbase

hostinfo.py {-q <query>|--showfields}
    - Query the hostbase databse

>>>>>>> 8a36d9dc
pkgmgr_gen.py
    - Generate Pkgmgr XML files from a list of directories that
      contain RPMS

pkgmgr_update.py
    - Update Pkgmgr XML files from a list of directories that contain
      RPMS

posixusers_baseline.py
    - Create a Bundle with all base POSIXUser/POSIXGroup entries on a
      client.

rpmlisting.py
    - Generate Pkgmgr XML files for RPM packages

selinux_baseline.py
    - Create a Bundle with all base SELinux entries on a client.  This
      is useful because different versions of the SELinux libraries
      have different capabilities, and some clients may have very,
      very large baselines.  selinux_baseline.py can be used to ensure
      that there are no 'extra' SELinux entries on such a client.

upgrade
    - This directory contains scripts used to upgrade to the specified
      version.  E.g., upgrade/1.2 has scripts needed to upgrade to
      Bcfg2 1.2.x from bcfg2 1.1.x

yum-listpkgs-xml.py
    - Produces a list of all packages installed and available in a
      format suitable for use by Packages or Pkgmgr<|MERGE_RESOLUTION|>--- conflicted
+++ resolved
@@ -55,21 +55,9 @@
 generate-manpages.bash
     - Generate man pages from the Sphinx source
 
-<<<<<<< HEAD
-=======
 git_commit.py
     - Trigger script to commit local changes back to a git repository
 
-hostbasepush.py
-    - Call the Hostbase.rebuildState XML-RPC method
-
-hostbase.py {-l|-c} <hostname>
-    - Display or create host information for Hostbase
-
-hostinfo.py {-q <query>|--showfields}
-    - Query the hostbase databse
-
->>>>>>> 8a36d9dc
 pkgmgr_gen.py
     - Generate Pkgmgr XML files from a list of directories that
       contain RPMS

--- conflicted
+++ resolved
@@ -1,16 +1,14 @@
-<<<<<<< HEAD
 bcfg2 (1.4.0pre1-0.0) unstable; urgency=low
 
   * New upstream release
 
  -- Sol Jerome <sol.jerome@gmail.com>  Mon, 16 Jun 2014 09:36:13 -0500
-=======
+
 bcfg2 (1.3.6-0.0) unstable; urgency=low
 
   * New upstream release
 
  -- Sol Jerome <sol.jerome@gmail.com>  Thu, 11 Jun 2015 15:30:04 -0500
->>>>>>> ee11ee47
 
 bcfg2 (1.3.5-0.0) unstable; urgency=low
 

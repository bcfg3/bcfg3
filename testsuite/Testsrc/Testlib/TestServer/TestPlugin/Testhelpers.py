import os
import sys
import copy
import genshi
import lxml.etree
import Bcfg2.Server
import genshi.core
from Bcfg2.Compat import reduce
from mock import Mock, MagicMock, patch
from Bcfg2.Server.Plugin.helpers import *
from Bcfg2.Server.Plugin.exceptions import PluginInitError

# add all parent testsuite directories to sys.path to allow (most)
# relative imports in python 2.4
path = os.path.dirname(__file__)
while path != '/':
    if os.path.basename(path).lower().startswith("test"):
        sys.path.append(path)
    if os.path.basename(path) == "testsuite":
        break
    path = os.path.dirname(path)
from common import *
from TestServer.TestPlugin.Testbase import TestPlugin, TestDebuggable
from TestServer.TestPlugin.Testinterfaces import TestGenerator

try:
    from Bcfg2.Server.Encryption import EVPError
except:
    pass


def tostring(el):
    return lxml.etree.tostring(el, xml_declaration=False).decode('UTF-8')


class FakeElementTree(lxml.etree._ElementTree):
    xinclude = Mock()
    parse = Mock


class TestFunctions(Bcfg2TestCase):
    def test_removecomment(self):
        data = [(None, "test", 1),
                (None, "test2", 2)]
        stream = [(genshi.core.COMMENT, "test", 0),
                  data[0],
                  (genshi.core.COMMENT, "test3", 0),
                  data[1]]
        self.assertItemsEqual(list(removecomment(stream)), data)


class TestDatabaseBacked(TestPlugin):
    test_obj = DatabaseBacked

<<<<<<< HEAD
    def setUp(self):
        TestPlugin.setUp(self)
        set_setup_default("%s_db" % self.test_obj.__name__.lower(), False)
=======
    def get_obj(self, core=None):
        if not HAS_DJANGO:
            if core is None:
                core = MagicMock()
            # disable the database
            core.setup.cfp.getboolean.return_value = False
        return TestPlugin.get_obj(self, core=core)
>>>>>>> bf2ee31f

    @skipUnless(HAS_DJANGO, "Django not found")
    def test__use_db(self):
        core = Mock()
        db = self.get_obj(core=core)
        attr = "%s_db" % self.test_obj.__name__.lower()

        db.core.database_available = True
        setattr(Bcfg2.Options.setup, attr, True)
        self.assertTrue(db._use_db)

        setattr(Bcfg2.Options.setup, attr, False)
        self.assertFalse(db._use_db)

<<<<<<< HEAD
        db.core.database_available = False
        self.assertFalse(db._use_db)

        setattr(Bcfg2.Options.setup, attr, True)
        self.assertFalse(db._use_db)
=======
        Bcfg2.Server.Plugin.helpers.HAS_DJANGO = False
        core = Mock()
        core.setup.cfp.getboolean.return_value = False
        db = self.get_obj(core)
        self.assertFalse(db._use_db)

        core = Mock()
        core.setup.cfp.getboolean.return_value = True
        self.assertRaises(PluginInitError, self.get_obj, core)
        Bcfg2.Server.Plugin.helpers.HAS_DJANGO = True
>>>>>>> bf2ee31f


class TestPluginDatabaseModel(Bcfg2TestCase):
    """ placeholder for future tests """
    pass


class TestFileBacked(TestDebuggable):
    test_obj = FileBacked
    path = os.path.join(datastore, "test")

    def setUp(self):
        TestDebuggable.setUp(self)
        set_setup_default("filemonitor", MagicMock())

    def get_obj(self, path=None):
        if path is None:
            path = self.path
        return self.test_obj(path)

    @patch("%s.open" % builtins)
    def test_HandleEvent(self, mock_open):
        fb = self.get_obj()
        fb.Index = Mock()

        def reset():
            fb.Index.reset_mock()
            mock_open.reset_mock()

        for evt in ["exists", "changed", "created"]:
            reset()
            event = Mock()
            event.code2str.return_value = evt
            fb.HandleEvent(event)
            mock_open.assert_called_with(self.path)
            mock_open.return_value.read.assert_any_call()
            fb.Index.assert_any_call()

        reset()
        event = Mock()
        event.code2str.return_value = "endExist"
        fb.HandleEvent(event)
        self.assertFalse(mock_open.called)
        self.assertFalse(fb.Index.called)


class TestDirectoryBacked(TestDebuggable):
    test_obj = DirectoryBacked
    testpaths = {1: '',
                 2: '/foo',
                 3: '/foo/bar',
                 4: '/foo/bar/baz',
                 5: 'quux',
                 6: 'xyzzy/',
                 7: 'xyzzy/plugh/'}
    testfiles = ['foo', 'bar/baz.txt', 'plugh.py']
    ignore = []  # ignore no events
    badevents = []  # DirectoryBacked handles all files, so there's no
                    # such thing as a bad event

    def setUp(self):
        TestDebuggable.setUp(self)
        set_setup_default("filemonitor", MagicMock())

    def test_child_interface(self):
        """ ensure that the child object has the correct interface """
        self.assertTrue(hasattr(self.test_obj.__child__, "HandleEvent"))

    @patch("os.makedirs", Mock())
    def get_obj(self, fam=None):
        if fam is None:
            fam = Mock()

        @patch("%s.%s.add_directory_monitor" % (self.test_obj.__module__,
                                                self.test_obj.__name__),
               Mock())
        def inner():
            return self.test_obj(os.path.join(datastore,
                                              self.test_obj.__name__))
        return inner()

    @patch("os.makedirs")
    @patch("os.path.exists")
    def test__init(self, mock_exists, mock_makedirs):
        @patch("%s.%s.add_directory_monitor" % (self.test_obj.__module__,
                                                self.test_obj.__name__))
        def inner(mock_add_monitor):
            db = self.test_obj(datastore)
            mock_exists.return_value = True
            mock_add_monitor.assert_called_with('')
            mock_exists.assert_called_with(db.data)
            self.assertFalse(mock_makedirs.called)

            mock_add_monitor.reset_mock()
            mock_exists.reset_mock()
            mock_makedirs.reset_mock()
            mock_exists.return_value = False
            db = self.test_obj(datastore)
            mock_add_monitor.assert_called_with('')
            mock_exists.assert_called_with(db.data)
            mock_makedirs.assert_called_with(db.data)

        inner()

    def test__getitem(self):
        db = self.get_obj()
        db.entries.update(dict(a=1, b=2, c=3))
        self.assertEqual(db['a'], 1)
        self.assertEqual(db['b'], 2)
        expected = KeyError
        try:
            db['d']
        except expected:
            pass
        except:
            err = sys.exc_info()[1]
            self.assertFalse(True, "%s raised instead of %s" %
                             (err.__class__.__name__,
                              expected.__class__.__name__))
        else:
            self.assertFalse(True,
                             "%s not raised" % expected.__class__.__name__)

    def test__iter(self):
        db = self.get_obj()
        db.entries.update(dict(a=1, b=2, c=3))
        self.assertEqual([i for i in db],
                         [i for i in db.entries.items()])

    @patch("os.path.isdir")
    def test_add_directory_monitor(self, mock_isdir):
        db = self.get_obj()
        db.fam = Mock()
        db.fam.rv = 0

        def reset():
            db.fam.rv += 1
            db.fam.AddMonitor.return_value = db.fam.rv
            db.fam.reset_mock()
            mock_isdir.reset_mock()

        mock_isdir.return_value = True
        for path in self.testpaths.values():
            reset()
            db.add_directory_monitor(path)
            db.fam.AddMonitor.assert_called_with(os.path.join(db.data, path),
                                                 db)
            self.assertIn(db.fam.rv, db.handles)
            self.assertEqual(db.handles[db.fam.rv], path)

        reset()
        # test duplicate adds
        for path in self.testpaths.values():
            reset()
            db.add_directory_monitor(path)
            self.assertFalse(db.fam.AddMonitor.called)

        reset()
        mock_isdir.return_value = False
        db.add_directory_monitor('bogus')
        self.assertFalse(db.fam.AddMonitor.called)
        self.assertNotIn(db.fam.rv, db.handles)

    def test_add_entry(self):
        db = self.get_obj()
        db.fam = Mock()

        class MockChild(Mock):
            def __init__(self, path, **kwargs):
                Mock.__init__(self, **kwargs)
                self.path = path
                self.HandleEvent = Mock()
        db.__child__ = MockChild

        for path in self.testpaths.values():
            event = Mock()
            db.add_entry(path, event)
            self.assertIn(path, db.entries)
            self.assertEqual(db.entries[path].path,
                             os.path.join(db.data, path))
            db.entries[path].HandleEvent.assert_called_with(event)

    @patch("os.path.isdir")
    def test_HandleEvent(self, mock_isdir):
        db = self.get_obj()
        db.add_entry = Mock()
        db.add_directory_monitor = Mock()
        # a path with a leading / should never get into
        # DirectoryBacked.handles, so strip that test case
        for rid, path in self.testpaths.items():
            path = path.lstrip('/')
            db.handles[rid] = path

        def reset():
            mock_isdir.reset_mock()
            db.add_entry.reset_mock()
            db.add_directory_monitor.reset_mock()

        def get_event(filename, action, requestID):
            event = Mock()
            event.code2str.return_value = action
            event.filename = filename
            event.requestID = requestID
            return event

        # test events on the data directory itself
        reset()
        mock_isdir.return_value = True
        event = get_event(db.data, "exists", 1)
        db.HandleEvent(event)
        db.add_directory_monitor.assert_called_with("")

        # test events on paths that aren't handled
        reset()
        mock_isdir.return_value = False
        event = get_event('/' + self.testfiles[0], 'created',
                          max(self.testpaths.keys()) + 1)
        db.HandleEvent(event)
        self.assertFalse(db.add_directory_monitor.called)
        self.assertFalse(db.add_entry.called)

        for req_id, path in self.testpaths.items():
            # a path with a leading / should never get into
            # DirectoryBacked.handles, so strip that test case
            path = path.lstrip('/')
            basepath = os.path.join(datastore, path)
            for fname in self.testfiles:
                relpath = os.path.join(path, fname)
                abspath = os.path.join(basepath, fname)

                # test endExist does nothing
                reset()
                event = get_event(fname, 'endExist', req_id)
                db.HandleEvent(event)
                self.assertFalse(db.add_directory_monitor.called)
                self.assertFalse(db.add_entry.called)

                mock_isdir.return_value = True
                for evt in ["created", "exists", "changed"]:
                    # test that creating or changing a directory works
                    reset()
                    event = get_event(fname, evt, req_id)
                    db.HandleEvent(event)
                    db.add_directory_monitor.assert_called_with(relpath)
                    self.assertFalse(db.add_entry.called)

                mock_isdir.return_value = False
                for evt in ["created", "exists"]:
                    # test that creating a file works
                    reset()
                    event = get_event(fname, evt, req_id)
                    db.HandleEvent(event)
                    db.add_entry.assert_called_with(relpath, event)
                    self.assertFalse(db.add_directory_monitor.called)
                    db.entries[relpath] = MagicMock()

                # test that changing a file that already exists works
                reset()
                event = get_event(fname, "changed", req_id)
                db.HandleEvent(event)
                db.entries[relpath].HandleEvent.assert_called_with(event)
                self.assertFalse(db.add_directory_monitor.called)
                self.assertFalse(db.add_entry.called)

                # test that deleting an entry works
                reset()
                event = get_event(fname, "deleted", req_id)
                db.HandleEvent(event)
                self.assertNotIn(relpath, db.entries)

                # test that changing a file that doesn't exist works
                reset()
                event = get_event(fname, "changed", req_id)
                db.HandleEvent(event)
                db.add_entry.assert_called_with(relpath, event)
                self.assertFalse(db.add_directory_monitor.called)
                db.entries[relpath] = MagicMock()

        # test that deleting a directory works. this is a little
        # strange because the _parent_ directory has to handle the
        # deletion
        reset()
        event = get_event('quux', "deleted", 1)
        db.HandleEvent(event)
        for key in db.entries.keys():
            self.assertFalse(key.startswith('quux'))

        # test bad events
        for fname in self.badevents:
            reset()
            event = get_event(fname, "created", 1)
            db.HandleEvent(event)
            self.assertFalse(db.add_entry.called)
            self.assertFalse(db.add_directory_monitor.called)

        # test ignored events
        for fname in self.ignore:
            reset()
            event = get_event(fname, "created", 1)
            db.HandleEvent(event)
            self.assertFalse(mock_isdir.called,
                             msg="Failed to ignore %s" % fname)
            self.assertFalse(db.add_entry.called,
                             msg="Failed to ignore %s" % fname)
            self.assertFalse(db.add_directory_monitor.called,
                             msg="Failed to ignore %s" % fname)


class TestXMLFileBacked(TestFileBacked):
    test_obj = XMLFileBacked

    # can be set to True (on child test cases where should_monitor is
    # always True) or False (on child test cases where should_monitor
    # is always False)
    should_monitor = None
    path = os.path.join(datastore, "test", "test1.xml")

    def setUp(self):
        TestFileBacked.setUp(self)
        set_setup_default("encoding", 'utf-8')

    def get_obj(self, path=None, should_monitor=False):
        if path is None:
            path = self.path

        @patchIf(not isinstance(os.path.exists, Mock),
                 "os.path.exists", Mock())
        def inner():
            return self.test_obj(path, should_monitor=should_monitor)
        return inner()

    @patch("Bcfg2.Server.FileMonitor.get_fam")
    def test__init(self, mock_get_fam):
        xfb = self.get_obj()
        self.assertEqual(xfb.fam, mock_get_fam.return_value)

        if self.should_monitor:
            xfb = self.get_obj(should_monitor=True)
            xfb.fam.AddMonitor.assert_called_with(self.path, xfb)
        else:
            xfb = self.get_obj()
            self.assertFalse(xfb.fam.AddMonitor.called)

    @patch("glob.glob")
    @patch("lxml.etree.parse")
    def test_follow_xincludes(self, mock_parse, mock_glob):
        xfb = self.get_obj()
        xfb.add_monitor = Mock()
        xfb.add_monitor.side_effect = lambda p: xfb.extras.append(p)

        def reset():
            xfb.add_monitor.reset_mock()
            mock_glob.reset_mock()
            mock_parse.reset_mock()
            xfb.extras = []

        xdata = dict()
        mock_parse.side_effect = lambda p: xdata[p]
        mock_glob.side_effect = lambda g: [g]

        base = os.path.dirname(self.path)

        # basic functionality
        test2 = os.path.join(base, 'test2.xml')
        xdata[test2] = lxml.etree.Element("Test").getroottree()
        xfb._follow_xincludes(xdata=xdata[test2])
        self.assertFalse(xfb.add_monitor.called)

        if (not hasattr(self.test_obj, "xdata") or
            not isinstance(self.test_obj.xdata, property)):
            # if xdata is settable, test that method of getting data
            # to _follow_xincludes
            reset()
            xfb.xdata = xdata[test2].getroot()
            xfb._follow_xincludes()
            self.assertFalse(xfb.add_monitor.called)
            xfb.xdata = None

        reset()
        xfb._follow_xincludes(fname=test2)
        self.assertFalse(xfb.add_monitor.called)

        # test one level of xinclude
        xdata[self.path] = lxml.etree.Element("Test").getroottree()
        lxml.etree.SubElement(xdata[self.path].getroot(),
                              Bcfg2.Server.XI_NAMESPACE + "include",
                              href=test2)
        reset()
        xfb._follow_xincludes(fname=self.path)
        xfb.add_monitor.assert_called_with(test2)
        self.assertItemsEqual(mock_parse.call_args_list,
                              [call(f) for f in xdata.keys()])
        mock_glob.assert_called_with(test2)

        reset()
        xfb._follow_xincludes(fname=self.path, xdata=xdata[self.path])
        xfb.add_monitor.assert_called_with(test2)
        self.assertItemsEqual(mock_parse.call_args_list,
                              [call(f) for f in xdata.keys()
                               if f != self.path])
        mock_glob.assert_called_with(test2)

        # test two-deep level of xinclude, with some files in another
        # directory
        test3 = os.path.join(base, "test3.xml")
        test4 = os.path.join(base, "test_dir", "test4.xml")
        test5 = os.path.join(base, "test_dir", "test5.xml")
        test6 = os.path.join(base, "test_dir", "test6.xml")
        xdata[test3] = lxml.etree.Element("Test").getroottree()
        lxml.etree.SubElement(xdata[test3].getroot(),
                              Bcfg2.Server.XI_NAMESPACE + "include",
                              href=test4)
        xdata[test4] = lxml.etree.Element("Test").getroottree()
        lxml.etree.SubElement(xdata[test4].getroot(),
                              Bcfg2.Server.XI_NAMESPACE + "include",
                              href=test5)
        xdata[test5] = lxml.etree.Element("Test").getroottree()
        xdata[test6] = lxml.etree.Element("Test").getroottree()
        # relative includes
        lxml.etree.SubElement(xdata[self.path].getroot(),
                              Bcfg2.Server.XI_NAMESPACE + "include",
                              href="test3.xml")
        lxml.etree.SubElement(xdata[test3].getroot(),
                              Bcfg2.Server.XI_NAMESPACE + "include",
                              href="test_dir/test6.xml")

        reset()
        xfb._follow_xincludes(fname=self.path)
        expected = [call(f) for f in xdata.keys() if f != self.path]
        self.assertItemsEqual(xfb.add_monitor.call_args_list, expected)
        self.assertItemsEqual(mock_parse.call_args_list,
                              [call(f) for f in xdata.keys()])
        self.assertItemsEqual(mock_glob.call_args_list, expected)

        reset()
        xfb._follow_xincludes(fname=self.path, xdata=xdata[self.path])
        expected = [call(f) for f in xdata.keys() if f != self.path]
        self.assertItemsEqual(xfb.add_monitor.call_args_list, expected)
        self.assertItemsEqual(mock_parse.call_args_list, expected)
        self.assertItemsEqual(mock_glob.call_args_list, expected)

        # test wildcard xinclude
        reset()
        xdata[self.path] = lxml.etree.Element("Test").getroottree()
        lxml.etree.SubElement(xdata[self.path].getroot(),
                              Bcfg2.Server.XI_NAMESPACE + "include",
                              href="*.xml")

        def glob_rv(path):
            if path == os.path.join(base, '*.xml'):
                return [self.path, test2, test3]
            else:
                return [path]
        mock_glob.side_effect = glob_rv

        xfb._follow_xincludes(xdata=xdata[self.path])
        expected = [call(f) for f in xdata.keys() if f != self.path]
        self.assertItemsEqual(xfb.add_monitor.call_args_list, expected)
        self.assertItemsEqual(mock_parse.call_args_list, expected)
        self.assertItemsEqual(mock_glob.call_args_list,
                              [call(os.path.join(base, '*.xml')), call(test4),
                               call(test5), call(test6)])


    @patch("lxml.etree._ElementTree", FakeElementTree)
    @patch("Bcfg2.Server.Plugin.helpers.%s._follow_xincludes" %
           test_obj.__name__)
    def test_Index(self, mock_follow):
        xfb = self.get_obj()

        def reset():
            mock_follow.reset_mock()
            FakeElementTree.xinclude.reset_mock()
            xfb.extras = []
            xfb.xdata = None

        # no xinclude
        reset()
        xdata = lxml.etree.Element("Test", name="test")
        children = [lxml.etree.SubElement(xdata, "Foo"),
                    lxml.etree.SubElement(xdata, "Bar", name="bar")]
        xfb.data = tostring(xdata)
        xfb.Index()
        mock_follow.assert_any_call()
        try:
            self.assertEqual(xfb.xdata.base, self.path)
        except AttributeError:
            # python 2.4 and/or lxml 2.0 don't store the base_url in
            # .base -- no idea where it's stored.
            pass
        self.assertItemsEqual([tostring(e) for e in xfb.entries],
                              [tostring(e) for e in children])

        # with xincludes
        reset()
        mock_follow.side_effect = \
            lambda: xfb.extras.extend(["/test/test2.xml",
                                       "/test/test_dir/test3.xml"])
        children.extend([
                lxml.etree.SubElement(xdata,
                                      Bcfg2.Server.XI_NAMESPACE + "include",
                                      href="/test/test2.xml"),
                lxml.etree.SubElement(xdata,
                                      Bcfg2.Server.XI_NAMESPACE + "include",
                                      href="/test/test_dir/test3.xml")])
        test2 = lxml.etree.Element("Test", name="test2")
        lxml.etree.SubElement(test2, "Baz")
        test3 = lxml.etree.Element("Test", name="test3")
        replacements = {"/test/test2.xml": test2,
                        "/test/test_dir/test3.xml": test3}

        def xinclude():
            for el in xfb.xdata.findall('//%sinclude' %
                                        Bcfg2.Server.XI_NAMESPACE):
                xfb.xdata.replace(el, replacements[el.get("href")])
        FakeElementTree.xinclude.side_effect = xinclude

        xfb.data = tostring(xdata)
        xfb.Index()
        mock_follow.assert_any_call()
        FakeElementTree.xinclude.assert_any_call
        try:
            self.assertEqual(xfb.xdata.base, self.path)
        except AttributeError:
            pass
        self.assertItemsEqual([tostring(e) for e in xfb.entries],
                              [tostring(e) for e in children])

    @patch("Bcfg2.Server.FileMonitor.get_fam", Mock())
    def test_add_monitor(self):
        xfb = self.get_obj()
        xfb.add_monitor("/test/test2.xml")
        self.assertIn("/test/test2.xml", xfb.extra_monitors)

        xfb = self.get_obj()
        xfb.fam = Mock()
        xfb.add_monitor("/test/test4.xml")
        xfb.fam.AddMonitor.assert_called_with("/test/test4.xml", xfb)
        self.assertIn("/test/test4.xml", xfb.extra_monitors)


class TestStructFile(TestXMLFileBacked):
    test_obj = StructFile

    def setUp(self):
        TestXMLFileBacked.setUp(self)
        set_setup_default("lax_decryption", False)

    def _get_test_data(self):
        """ build a very complex set of test data """
        # top-level group and client elements
        groups = dict()
        # group and client elements that are descendents of other group or
        # client elements
        subgroups = dict()
        # children of elements in `groups' that should be included in
        # match results
        children = dict()
        # children of elements in `subgroups' that should be included in
        # match results
        subchildren = dict()
        # top-level tags that are not group elements
        standalone = []
        xdata = lxml.etree.Element("Test", name="test")
        groups[0] = lxml.etree.SubElement(xdata, "Group", name="group1",
                                          include="true")
        children[0] = [lxml.etree.SubElement(groups[0], "Child", name="c1"),
                       lxml.etree.SubElement(groups[0], "Child", name="c2")]
        subgroups[0] = [lxml.etree.SubElement(groups[0], "Group",
                                              name="subgroup1", include="true"),
                        lxml.etree.SubElement(groups[0],
                                              "Client", name="client1",
                                              include="false")]
        subchildren[0] = \
            [lxml.etree.SubElement(subgroups[0][0], "Child", name="sc1"),
             lxml.etree.SubElement(subgroups[0][0], "Child", name="sc2",
                                   attr="some attr"),
             lxml.etree.SubElement(subgroups[0][0], "Child", name="sc3")]
        lxml.etree.SubElement(subchildren[0][-1], "SubChild", name="subchild")
        lxml.etree.SubElement(subgroups[0][1], "Child", name="sc4")

        groups[1] = lxml.etree.SubElement(xdata, "Group", name="group2",
                                          include="false")
        children[1] = []
        subgroups[1] = []
        subchildren[1] = []
        lxml.etree.SubElement(groups[1], "Child", name="c3")
        lxml.etree.SubElement(groups[1], "Child", name="c4")

        standalone.append(lxml.etree.SubElement(xdata,
                                                "Standalone", name="s1"))

        groups[2] = lxml.etree.SubElement(xdata, "Client", name="client2",
                                          include="false")
        children[2] = []
        subgroups[2] = []
        subchildren[2] = []
        lxml.etree.SubElement(groups[2], "Child", name="c5")
        lxml.etree.SubElement(groups[2], "Child", name="c6")

        standalone.append(lxml.etree.SubElement(xdata, "Standalone", name="s2",
                                                attr="some attr"))

        groups[3] = lxml.etree.SubElement(xdata, "Client", name="client3",
                                          include="true")
        children[3] = [lxml.etree.SubElement(groups[3], "Child", name="c7",
                                             attr="some_attr"),
                       lxml.etree.SubElement(groups[3], "Child", name="c8")]
        subgroups[3] = []
        subchildren[3] = []
        lxml.etree.SubElement(children[3][-1], "SubChild", name="subchild")

        standalone.append(lxml.etree.SubElement(xdata,
                                                "Standalone", name="s3"))
        lxml.etree.SubElement(standalone[-1], "SubStandalone", name="sub1")

        return (xdata, groups, subgroups, children, subchildren, standalone)

    def _get_template_test_data(self):
        (xdata, groups, subgroups, children, subchildren, standalone) = \
            self._get_test_data()
        template_xdata = \
            lxml.etree.Element("Test", name="test",
                               nsmap=dict(py='http://genshi.edgewall.org/'))
        template_xdata.extend(xdata.getchildren())
        return (template_xdata, groups, subgroups, children, subchildren,
                standalone)

    @patch("genshi.template.TemplateLoader")
    def test_Index(self, mock_TemplateLoader):
        TestXMLFileBacked.test_Index(self)

        sf = self.get_obj()
        sf.encryption = False
        sf.encoding = Mock()
        (xdata, groups, subgroups, children, subchildren, standalone) = \
            self._get_test_data()
        sf.data = lxml.etree.tostring(xdata)

        mock_TemplateLoader.reset_mock()
        sf.Index()
        self.assertFalse(mock_TemplateLoader.called)

        mock_TemplateLoader.reset_mock()
        template_xdata = \
            lxml.etree.Element("Test", name="test",
                               nsmap=dict(py='http://genshi.edgewall.org/'))
        template_xdata.extend(xdata.getchildren())
        sf.data = lxml.etree.tostring(template_xdata)
        sf.Index()
        mock_TemplateLoader.assert_called_with()
        loader = mock_TemplateLoader.return_value
        loader.load.assert_called_with(sf.name,
                                       cls=genshi.template.MarkupTemplate,
                                       encoding=Bcfg2.Options.setup.encoding)
        self.assertEqual(sf.template,
                         loader.load.return_value)

    @skipUnless(HAS_CRYPTO, "No crypto libraries found, skipping")
    def test_Index_crypto(self):
        if not self.test_obj.encryption:
            return
        Bcfg2.Options.setup.lax_decryption = False
        sf = self.get_obj()
        sf._decrypt = Mock()
        sf._decrypt.return_value = 'plaintext'
        sf.data = '''
<EncryptedData>
  <Group name="test">
    <Datum encrypted="foo">crypted</Datum>
  </Group>
  <Group name="test" negate="true">
    <Datum>plain</Datum>
  </Group>
</EncryptedData>'''

        # test successful decryption
        sf.Index()
        self.assertItemsEqual(
            sf._decrypt.call_args_list,
            [call(el) for el in sf.xdata.xpath("//*[@encrypted]")])
        for el in sf.xdata.xpath("//*[@encrypted]"):
            self.assertEqual(el.text, sf._decrypt.return_value)

        # test failed decryption, strict
        sf._decrypt.reset_mock()
        sf._decrypt.side_effect = EVPError
        self.assertRaises(PluginExecutionError, sf.Index)

        # test failed decryption, lax
        Bcfg2.Options.setup.lax_decryption = True
        sf._decrypt.reset_mock()
        sf.Index()
        self.assertItemsEqual(
            sf._decrypt.call_args_list,
            [call(el) for el in sf.xdata.xpath("//*[@encrypted]")])

    @skipUnless(HAS_CRYPTO, "No crypto libraries found, skipping")
    @patchIf(HAS_CRYPTO, "Bcfg2.Server.Encryption.ssl_decrypt")
    @patchIf(HAS_CRYPTO, "Bcfg2.Server.Encryption.bruteforce_decrypt")
    def test_decrypt(self, mock_bruteforce, mock_ssl):
        sf = self.get_obj()

        def reset():
            mock_bruteforce.reset_mock()
            mock_ssl.reset_mock()


        # test element without text contents
        Bcfg2.Options.setup.passphrases = dict()
        self.assertIsNone(sf._decrypt(lxml.etree.Element("Test")))
        self.assertFalse(mock_bruteforce.called)
        self.assertFalse(mock_ssl.called)

        # test element with a passphrase in the config file
        reset()
        el = lxml.etree.Element("Test", encrypted="foo")
        el.text = "crypted"
        Bcfg2.Options.setup.passphrases = dict(foo="foopass", bar="barpass")
        mock_ssl.return_value = "decrypted with ssl"
        self.assertEqual(sf._decrypt(el), mock_ssl.return_value)
        mock_ssl.assert_called_with(el.text, "foopass")
        self.assertFalse(mock_bruteforce.called)

        # test failure to decrypt element with a passphrase in the config
        reset()
        mock_ssl.side_effect = EVPError
        self.assertRaises(EVPError, sf._decrypt, el)
        mock_ssl.assert_called_with(el.text, "foopass")
        self.assertFalse(mock_bruteforce.called)

        # test element without valid passphrase
        reset()
        el.set("encrypted", "true")
        mock_bruteforce.return_value = "decrypted with bruteforce"
        self.assertEqual(sf._decrypt(el), mock_bruteforce.return_value)
        mock_bruteforce.assert_called_with(el.text)
        self.assertFalse(mock_ssl.called)

        # test failure to decrypt element without valid passphrase
        reset()
        mock_bruteforce.side_effect = EVPError
        self.assertRaises(EVPError, sf._decrypt, el)
        mock_bruteforce.assert_called_with(el.text)
        self.assertFalse(mock_ssl.called)

    def test_include_element(self):
        sf = self.get_obj()
        metadata = Mock()
        metadata.groups = ["group1", "group2"]
        metadata.hostname = "foo.example.com"

        inc = lambda tag, **attrs: \
            sf._include_element(lxml.etree.Element(tag, **attrs), metadata)

        self.assertFalse(sf._include_element(lxml.etree.Comment("test"),
                                             metadata))

        self.assertFalse(inc("Group", name="group3"))
        self.assertFalse(inc("Group", name="group2", negate="true"))
        self.assertFalse(inc("Group", name="group2", negate="tRuE"))
        self.assertTrue(inc("Group", name="group2"))
        self.assertTrue(inc("Group", name="group2", negate="false"))
        self.assertTrue(inc("Group", name="group2", negate="faLSe"))
        self.assertTrue(inc("Group", name="group3", negate="true"))
        self.assertTrue(inc("Group", name="group3", negate="tRUe"))

        self.assertFalse(inc("Client", name="bogus.example.com"))
        self.assertFalse(inc("Client", name="foo.example.com", negate="true"))
        self.assertFalse(inc("Client", name="foo.example.com", negate="tRuE"))
        self.assertTrue(inc("Client", name="foo.example.com"))
        self.assertTrue(inc("Client", name="foo.example.com", negate="false"))
        self.assertTrue(inc("Client", name="foo.example.com", negate="faLSe"))
        self.assertTrue(inc("Client", name="bogus.example.com", negate="true"))
        self.assertTrue(inc("Client", name="bogus.example.com", negate="tRUe"))

        self.assertTrue(inc("Other"))

    def test__match(self):
        sf = self.get_obj()
        sf._include_element = Mock()
        metadata = Mock()

        sf._include_element.side_effect = \
            lambda x, _: (x.tag not in sf._include_tests.keys() or
                          x.get("include") == "true")

        for test_data in [self._get_test_data(),
                          self._get_template_test_data()]:
            (xdata, groups, subgroups, children, subchildren, standalone) = \
                test_data

            for i, group in groups.items():
                actual = sf._match(group, metadata)
                expected = children[i] + subchildren[i]
                self.assertEqual(len(actual), len(expected))
                # easiest way to compare the values is actually to make
                # them into an XML document and let assertXMLEqual compare
                # them
                xactual = lxml.etree.Element("Container")
                xactual.extend(actual)
                xexpected = lxml.etree.Element("Container")
                xexpected.extend(expected)
                self.assertXMLEqual(xactual, xexpected)

            for el in standalone:
                self.assertXMLEqual(el, sf._match(el, metadata)[0])

    def test_do_match(self):
        Bcfg2.Options.setup.lax_decryption = True
        sf = self.get_obj()
        sf._match = Mock()

        def match_rv(el, _):
            if el.tag not in sf._include_tests.keys():
                return [el]
            elif el.get("include") == "true":
                return el.getchildren()
            else:
                return []
        sf._match.side_effect = match_rv

        metadata = Mock()

        for test_data in [self._get_test_data(),
                          self._get_template_test_data()]:
            (xdata, groups, subgroups, children, subchildren, standalone) = \
                test_data
            sf.data = lxml.etree.tostring(xdata)
            sf.Index()

            actual = sf._do_match(metadata)
            expected = reduce(lambda x, y: x + y,
                              list(children.values()) + \
                                  list(subgroups.values())) + standalone
            self.assertEqual(len(actual), len(expected))
            # easiest way to compare the values is actually to make
            # them into an XML document and let assertXMLEqual compare
            # them
            xactual = lxml.etree.Element("Container")
            xactual.extend(actual)
            xexpected = lxml.etree.Element("Container")
            xexpected.extend(expected)
            self.assertXMLEqual(xactual, xexpected)

    def test__xml_match(self):
        sf = self.get_obj()
        sf._include_element = Mock()
        metadata = Mock()

        sf._include_element.side_effect = \
            lambda x, _: (x.tag not in sf._include_tests.keys() or
                          x.get("include") == "true")

        for test_data in [self._get_test_data(),
                          self._get_template_test_data()]:
            (xdata, groups, subgroups, children, subchildren, standalone) = \
                test_data

            actual = copy.deepcopy(xdata)
            for el in actual.getchildren():
                sf._xml_match(el, metadata)
            expected = lxml.etree.Element(xdata.tag, **dict(xdata.attrib))
            expected.text = xdata.text
            expected.extend(reduce(lambda x, y: x + y,
                                   list(children.values()) + \
                                       list(subchildren.values())))
            expected.extend(standalone)
            self.assertXMLEqual(actual, expected)

    def test_do_xmlmatch(self):
        sf = self.get_obj()
        sf._xml_match = Mock()
        metadata = Mock()

        for data_type, test_data in \
                [("", self._get_test_data()),
                 ("templated ", self._get_template_test_data())]:
            (xdata, groups, subgroups, children, subchildren, standalone) = \
                test_data
            sf.xdata = xdata
            sf._xml_match.reset_mock()

            sf._do_xmlmatch(metadata)
            actual = []
            for call in sf._xml_match.call_args_list:
                actual.append(call[0][0])
                self.assertEqual(call[0][1], metadata)
            expected = list(groups.values()) + standalone
            # easiest way to compare the values is actually to make
            # them into an XML document and let assertXMLEqual compare
            # them
            xactual = lxml.etree.Element("Container")
            xactual.extend(actual)
            xexpected = lxml.etree.Element("Container")
            xexpected.extend(expected)
            self.assertXMLEqual(xactual, xexpected,
                                "XMLMatch() calls were incorrect for "
                                "%stest data" % data_type)

    def test_match_ordering(self):
        """ Match() returns elements in document order """
        Bcfg2.Options.setup.lax_decryption = True
        sf = self.get_obj()
        sf._match = Mock()

        def match_rv(el, _):
            if el.tag not in sf._include_tests.keys():
                return [el]
            elif el.get("include") == "true":
                return el.getchildren()
            else:
                return []
        sf._match.side_effect = match_rv

        metadata = Mock()

        test_data = lxml.etree.Element("Test")
        group = lxml.etree.SubElement(test_data, "Group", name="group",
                                      include="true")
        first = lxml.etree.SubElement(group, "Element", name="first")
        second = lxml.etree.SubElement(test_data, "Element", name="second")

        # sanity check to ensure that first and second are in the
        # correct document order
        if test_data.xpath("//Element") != [first, second]:
            skip("lxml.etree does not construct documents in a reliable order")

        sf.data = lxml.etree.tostring(test_data)
        sf.Index()
        rv = sf._do_match(metadata)
        self.assertEqual(len(rv), 2,
                         "Match() seems to be broken, cannot test ordering")
        msg = "Match() does not return elements in document order:\n" + \
            "Expected: [%s, %s]\n" % (first, second) + \
            "Actual: %s" % rv
        self.assertXMLEqual(rv[0], first, msg)
        self.assertXMLEqual(rv[1], second, msg)

        # TODO: add tests to ensure that XMLMatch() returns elements
        # in document order


class TestInfoXML(TestStructFile):
    test_obj = InfoXML

    def _get_test_data(self):
        (xdata, groups, subgroups, children, subchildren, standalone) = \
            TestStructFile._get_test_data(self)
        idx = max(groups.keys()) + 1
        groups[idx] = lxml.etree.SubElement(
            xdata, "Path", name="path1", include="true")
        children[idx] = [lxml.etree.SubElement(groups[idx], "Child",
                                               name="pc1")]
        subgroups[idx] = [lxml.etree.SubElement(groups[idx], "Group",
                                                name="pg1", include="true"),
                          lxml.etree.SubElement(groups[idx], "Client",
                                                name="pc1", include="false")]
        subchildren[idx] = [lxml.etree.SubElement(subgroups[idx][0],
                                                  "SubChild", name="sc1")]

        idx += 1
        groups[idx] = lxml.etree.SubElement(
            xdata, "Path", name="path2", include="false")
        children[idx] = []
        subgroups[idx] = []
        subchildren[idx] = []

        path2 = lxml.etree.SubElement(groups[0], "Path", name="path2",
                                      include="true")
        subgroups[0].append(path2)
        subchildren[0].append(lxml.etree.SubElement(path2, "SubChild",
                                                    name="sc2"))
        return xdata, groups, subgroups, children, subchildren, standalone

    def test_include_element(self):
        TestStructFile.test_include_element(self)

        ix = self.get_obj()
        metadata = Mock()
        entry = lxml.etree.Element("Path", name="/etc/foo.conf")
        inc = lambda tag, **attrs: \
            ix._include_element(lxml.etree.Element(tag, **attrs),
                                metadata, entry)

        self.assertFalse(inc("Path", name="/etc/bar.conf"))
        self.assertFalse(inc("Path", name="/etc/foo.conf", negate="true"))
        self.assertFalse(inc("Path", name="/etc/foo.conf", negate="tRuE"))
        self.assertTrue(inc("Path", name="/etc/foo.conf"))
        self.assertTrue(inc("Path", name="/etc/foo.conf", negate="false"))
        self.assertTrue(inc("Path", name="/etc/foo.conf", negate="faLSe"))
        self.assertTrue(inc("Path", name="/etc/bar.conf", negate="true"))
        self.assertTrue(inc("Path", name="/etc/bar.conf", negate="tRUe"))

    def test_BindEntry(self):
        ix = self.get_obj()
        entry = lxml.etree.Element("Path", name=self.path)
        metadata = Mock()

        # test with bogus infoxml
        ix.Match = Mock()
        ix.Match.return_value = []
        self.assertRaises(PluginExecutionError,
                          ix.BindEntry, entry, metadata)
        ix.Match.assert_called_with(metadata, entry)

        # test with valid infoxml
        ix.Match.reset_mock()
        ix.Match.return_value = [lxml.etree.Element("Info",
                                                    mode="0600", owner="root")]
        ix.BindEntry(entry, metadata)
        ix.Match.assert_called_with(metadata, entry)
        self.assertItemsEqual(entry.attrib,
                              dict(name=self.path, mode="0600", owner="root"))

    def _get_test_data(self):
        (xdata, groups, subgroups, children, subchildren, standalone) = \
            TestStructFile._get_test_data(self)
        idx = max(groups.keys()) + 1
        groups[idx] = lxml.etree.SubElement(
            xdata, "Path", name="path1", include="true")
        children[idx] = [lxml.etree.SubElement(groups[idx], "Child",
                                               name="pc1")]
        subgroups[idx] = [lxml.etree.SubElement(groups[idx], "Group",
                                                name="pg1", include="true"),
                          lxml.etree.SubElement(groups[idx], "Client",
                                                name="pc1", include="false")]
        subchildren[idx] = [lxml.etree.SubElement(subgroups[idx][0],
                                                  "SubChild", name="sc1")]

        idx += 1
        groups[idx] = lxml.etree.SubElement(
            xdata, "Path", name="path2", include="false")
        children[idx] = []
        subgroups[idx] = []
        subchildren[idx] = []

        path2 = lxml.etree.SubElement(groups[0], "Path", name="path2",
                                      include="true")
        subgroups[0].append(path2)
        subchildren[0].append(lxml.etree.SubElement(path2, "SubChild",
                                                    name="sc2"))
        return xdata, groups, subgroups, children, subchildren, standalone

    def test_include_element(self):
        TestStructFile.test_include_element(self)

        ix = self.get_obj()
        metadata = Mock()
        entry = lxml.etree.Element("Path", name="/etc/foo.conf")
        inc = lambda tag, **attrs: \
            ix._include_element(lxml.etree.Element(tag, **attrs),
                                metadata, entry)

        self.assertFalse(inc("Path", name="/etc/bar.conf"))
        self.assertFalse(inc("Path", name="/etc/foo.conf", negate="true"))
        self.assertFalse(inc("Path", name="/etc/foo.conf", negate="tRuE"))
        self.assertTrue(inc("Path", name="/etc/foo.conf"))
        self.assertTrue(inc("Path", name="/etc/foo.conf", negate="false"))
        self.assertTrue(inc("Path", name="/etc/foo.conf", negate="faLSe"))
        self.assertTrue(inc("Path", name="/etc/bar.conf", negate="true"))
        self.assertTrue(inc("Path", name="/etc/bar.conf", negate="tRUe"))

<<<<<<< HEAD
    def test_BindEntry(self):
        ix = self.get_obj()
        entry = lxml.etree.Element("Path", name=self.path)
=======
    @patch("lxml.etree.parse")
    def test_HandleEvent(self, mock_parse):
        xdata = lxml.etree.Element("Test")
        lxml.etree.SubElement(xdata, "Path", name="path", attr="whatever")

        xsrc = self.get_obj("/test/foo.xml")
        xsrc.__node__ = Mock()
        mock_parse.return_value = xdata.getroottree()

        if xsrc.__priority_required__:
            # test with no priority at all
            self.assertRaises(PluginExecutionError,
                              xsrc.HandleEvent, Mock())

            # test with bogus priority
            xdata.set("priority", "cow")
            mock_parse.return_value = xdata.getroottree()
            self.assertRaises(PluginExecutionError,
                              xsrc.HandleEvent, Mock())

            # assign a priority to use in future tests
            xdata.set("priority", "10")
            mock_parse.return_value = xdata.getroottree()

        mock_parse.reset_mock()
        xsrc = self.get_obj("/test/foo.xml")
        xsrc.__node__ = Mock()
        xsrc.HandleEvent(Mock())
        mock_parse.assert_called_with("/test/foo.xml",
                                      parser=Bcfg2.Server.XMLParser)
        self.assertXMLEqual(xsrc.__node__.call_args[0][0], xdata)
        self.assertEqual(xsrc.__node__.call_args[0][1], dict())
        self.assertEqual(xsrc.pnode, xsrc.__node__.return_value)
        self.assertEqual(xsrc.cache, None)

    @patch("Bcfg2.Server.Plugin.helpers.XMLSrc.HandleEvent")
    def test_Cache(self, mock_HandleEvent):
        xsrc = self.get_obj("/test/foo.xml")
>>>>>>> bf2ee31f
        metadata = Mock()

        # test with bogus infoxml
        ix.Match = Mock()
        ix.Match.return_value = []
        self.assertRaises(PluginExecutionError,
                          ix.BindEntry, entry, metadata)
        ix.Match.assert_called_with(metadata, entry)

        # test with valid infoxml
        ix.Match.reset_mock()
        ix.Match.return_value = [lxml.etree.Element("Info",
                                                    mode="0600", owner="root")]
        ix.BindEntry(entry, metadata)
        ix.Match.assert_called_with(metadata, entry)
        self.assertItemsEqual(entry.attrib,
                              dict(name=self.path, mode="0600", owner="root"))


class TestXMLDirectoryBacked(TestDirectoryBacked):
    test_obj = XMLDirectoryBacked
    testfiles = ['foo.xml', 'bar/baz.xml', 'plugh.plugh.xml']
    badpaths = ["foo", "foo.txt", "foo.xsd", "xml"]


class TestPrioDir(TestPlugin, TestGenerator, TestXMLDirectoryBacked):
    test_obj = PrioDir

    def setUp(self):
        TestPlugin.setUp(self)
        TestGenerator.setUp(self)
        TestXMLDirectoryBacked.setUp(self)

    def get_obj(self, core=None):
        if core is None:
            core = Mock()

        @patch("%s.%s.add_directory_monitor" %
               (self.test_obj.__module__, self.test_obj.__name__),
               Mock())
        @patchIf(not isinstance(os.makedirs, Mock), "os.makedirs", Mock())
        def inner():
            return self.test_obj(core)

        return inner()

    def test_HandleEvent(self):
        TestXMLDirectoryBacked.test_HandleEvent(self)

        @patch("Bcfg2.Server.Plugin.helpers.XMLDirectoryBacked.HandleEvent",
               Mock())
        def inner():
            pd = self.get_obj()
            test1 = lxml.etree.Element("Test")
            lxml.etree.SubElement(test1, "Path", name="/etc/foo.conf")
            lxml.etree.SubElement(lxml.etree.SubElement(test1,
                                                        "Group", name="foo"),
                                  "Path", name="/etc/bar.conf")

            test2 = lxml.etree.Element("Test")
            lxml.etree.SubElement(test2, "Path", name="/etc/baz.conf")
            lxml.etree.SubElement(test2, "Package", name="quux")
            lxml.etree.SubElement(lxml.etree.SubElement(test2,
                                                        "Group", name="bar"),
                                  "Package", name="xyzzy")
            pd.entries = {"/test1.xml": Mock(xdata=test1),
                          "/test2.xml": Mock(xdata=test2)}
            pd.HandleEvent(Mock())
            self.assertItemsEqual(pd.Entries,
                                  dict(Path={"/etc/foo.conf": pd.BindEntry,
                                             "/etc/bar.conf": pd.BindEntry,
                                             "/etc/baz.conf": pd.BindEntry},
                                       Package={"quux": pd.BindEntry,
                                                "xyzzy": pd.BindEntry}))

        inner()

    def test__matches(self):
        pd = self.get_obj()
        entry = lxml.etree.Element("Test", name="/etc/foo.conf")
        self.assertTrue(pd._matches(entry, Mock(),
                                    lxml.etree.Element("Test",
                                                       name="/etc/foo.conf")))
        self.assertFalse(pd._matches(entry, Mock(),
                                     lxml.etree.Element("Test",
                                                        name="/etc/baz.conf")))

    def test_BindEntry(self):
        pd = self.get_obj()
        children = [lxml.etree.Element("Child", name="child")]
        metadata = Mock()
        pd.entries = dict()

        def reset():
            metadata.reset_mock()
            for src in pd.entries.values():
                src.reset_mock()

        # test with no matches
        self.assertRaises(PluginExecutionError, pd.BindEntry, Mock(), metadata)

        def add_entry(name, data):
            path = os.path.join(pd.data, name)
            pd.entries[path] = Mock()
            pd.entries[path].priority = data.get("priority")
            pd.entries[path].XMLMatch.return_value = data

        test1 = lxml.etree.Element("Rules", priority="10")
        path1 = lxml.etree.SubElement(test1, "Path", name="/etc/foo.conf",
                                      attr="attr1")
        path1.extend(children)
        lxml.etree.SubElement(test1, "Path", name="/etc/bar.conf")
        add_entry('test1.xml', test1)

        test2 = lxml.etree.Element("Rules", priority="20")
        path2 = lxml.etree.SubElement(test2, "Path", name="/etc/bar.conf",
                                      attr="attr1")
        path2.text = "text"
        lxml.etree.SubElement(test2, "Package", name="quux")
        lxml.etree.SubElement(test2, "Package", name="xyzzy")
        add_entry('test2.xml', test2)

        test3 = lxml.etree.Element("Rules", priority="20")
        lxml.etree.SubElement(test3, "Path", name="/etc/baz.conf")
        lxml.etree.SubElement(test3, "Package", name="xyzzy")
        add_entry('test3.xml', test3)

        # test with exactly one match, children
        reset()
        entry = lxml.etree.Element("Path", name="/etc/foo.conf")
        pd.BindEntry(entry, metadata)
        self.assertXMLEqual(entry, path1)
        self.assertIsNot(entry, path1)
        for src in pd.entries.values():
            src.XMLMatch.assert_called_with(metadata)

        # test with multiple matches with different priorities, text
        reset()
        entry = lxml.etree.Element("Path", name="/etc/bar.conf")
        pd.BindEntry(entry, metadata)
        self.assertXMLEqual(entry, path2)
        self.assertIsNot(entry, path2)
        for src in pd.entries.values():
            src.XMLMatch.assert_called_with(metadata)

        # test with multiple matches with identical priorities
        reset()
        entry = lxml.etree.Element("Package", name="xyzzy")
        self.assertRaises(PluginExecutionError,
                          pd.BindEntry, entry, metadata)


class TestSpecificity(Bcfg2TestCase):
    test_obj = Specificity

    def get_obj(self, **kwargs):
        return self.test_obj(**kwargs)

    def test_matches(self):
        metadata = Mock()
        metadata.hostname = "foo.example.com"
        metadata.groups = ["group1", "group2"]
        self.assertTrue(self.get_obj(all=True).matches(metadata))
        self.assertTrue(self.get_obj(group="group1").matches(metadata))
        self.assertTrue(self.get_obj(hostname="foo.example.com").matches(metadata))
        self.assertFalse(self.get_obj().matches(metadata))
        self.assertFalse(self.get_obj(group="group3").matches(metadata))
        self.assertFalse(self.get_obj(hostname="bar.example.com").matches(metadata))

    def test__cmp(self):
        specs = [self.get_obj(all=True),
                 self.get_obj(group="group1", prio=10),
                 self.get_obj(group="group1", prio=20),
                 self.get_obj(hostname="foo.example.com")]

        for i in range(len(specs)):
            for j in range(len(specs)):
                if i == j:
                    self.assertEqual(0, specs[i].__cmp__(specs[j]))
                    self.assertEqual(0, specs[j].__cmp__(specs[i]))
                elif i > j:
                    self.assertEqual(-1, specs[i].__cmp__(specs[j]))
                    self.assertEqual(1, specs[j].__cmp__(specs[i]))
                elif i < j:
                    self.assertEqual(1, specs[i].__cmp__(specs[j]))
                    self.assertEqual(-1, specs[j].__cmp__(specs[i]))

    def test_cmp(self):
        """ test __lt__/__gt__/__eq__ """
        specs = [self.get_obj(all=True),
                 self.get_obj(group="group1", prio=10),
                 self.get_obj(group="group1", prio=20),
                 self.get_obj(hostname="foo.example.com")]

        for i in range(len(specs)):
            for j in range(len(specs)):
                if i < j:
                    self.assertGreater(specs[i], specs[j])
                    self.assertLess(specs[j], specs[i])
                    self.assertGreaterEqual(specs[i], specs[j])
                    self.assertLessEqual(specs[j], specs[i])
                elif i == j:
                    self.assertEqual(specs[i], specs[j])
                    self.assertEqual(specs[j], specs[i])
                    self.assertLessEqual(specs[i], specs[j])
                    self.assertGreaterEqual(specs[j], specs[i])
                elif i > j:
                    self.assertLess(specs[i], specs[j])
                    self.assertGreater(specs[j], specs[i])
                    self.assertLessEqual(specs[i], specs[j])
                    self.assertGreaterEqual(specs[j], specs[i])


class TestSpecificData(TestDebuggable):
    test_obj = SpecificData
    path = os.path.join(datastore, "test.txt")

    def setUp(self):
        TestDebuggable.setUp(self)
        set_setup_default("encoding", "utf-8")

    def get_obj(self, name=None, specific=None):
        if name is None:
            name = self.path
        if specific is None:
            specific = Mock()
        return self.test_obj(name, specific)

    def test__init(self):
        pass

    @patch("%s.open" % builtins)
    def test_handle_event(self, mock_open):
        event = Mock()
        event.code2str.return_value = 'deleted'
        sd = self.get_obj()
        sd.handle_event(event)
        self.assertFalse(mock_open.called)
        try:
            self.assertFalse(hasattr(sd, 'data'))
        except AssertionError:
            self.assertIsNone(sd.data)

        event = Mock()
        mock_open.return_value.read.return_value = "test"
        sd.handle_event(event)
        mock_open.assert_called_with(self.path)
        mock_open.return_value.read.assert_any_call()
        self.assertEqual(sd.data, "test")


class TestEntrySet(TestDebuggable):
    test_obj = EntrySet
    # filenames that should be matched successfully by the EntrySet
    # 'specific' regex.  these are filenames alone -- a specificity
    # will be added to these
    basenames = ["test", "test.py", "test with spaces.txt",
                 "test.multiple.dots.py", "test_underscores.and.dots",
                 "really_misleading.G10_test",
                 "name$with*regex(special){chars}",
                 "misleading.H_hostname.test.com"]
    # filenames that do not match any of the basenames (or the
    # basename regex, if applicable)
    bogus_names = ["bogus"]
    # filenames that should be ignored
    ignore = ["foo~", ".#foo", ".foo.swp", ".foo.swx",
              "test.txt.genshi_include", "test.G_foo.genshi_include"]

    def setUp(self):
        TestDebuggable.setUp(self)
        set_setup_default("default_owner")
        set_setup_default("default_group")
        set_setup_default("default_mode")
        set_setup_default("default_secontext")
        set_setup_default("default_important", False)
        set_setup_default("default_paranoid", False)
        set_setup_default("default_sensitive", False)

    def get_obj(self, basename="test", entry_type=MagicMock()):
        return self.test_obj(basename, path, entry_type)

    def test__init(self):
        for basename in self.basenames:
            eset = self.get_obj(basename=basename)
            self.assertIsInstance(eset.specific, re_type)
            self.assertTrue(eset.specific.match(os.path.join(datastore,
                                                             basename)))
            ppath = os.path.join(datastore, "Plugin", basename)
            self.assertTrue(eset.specific.match(ppath))
            self.assertTrue(eset.specific.match(ppath + ".G20_foo"))
            self.assertTrue(eset.specific.match(ppath + ".G1_foo"))
            self.assertTrue(eset.specific.match(ppath + ".G32768_foo"))
            # a group named '_'
            self.assertTrue(eset.specific.match(ppath + ".G10__"))
            self.assertTrue(eset.specific.match(ppath + ".H_hostname"))
            self.assertTrue(eset.specific.match(ppath + ".H_fqdn.subdomain.example.com"))
            self.assertTrue(eset.specific.match(ppath + ".G20_group_with_underscores"))

            self.assertFalse(eset.specific.match(ppath + ".G20_group with spaces"))
            self.assertFalse(eset.specific.match(ppath + ".G_foo"))
            self.assertFalse(eset.specific.match(ppath + ".G_"))
            self.assertFalse(eset.specific.match(ppath + ".G20_"))
            self.assertFalse(eset.specific.match(ppath + ".H_"))

            for bogus in self.bogus_names:
                self.assertFalse(eset.specific.match(os.path.join(datastore,
                                                                  "Plugin",
                                                                  bogus)))

            for ignore in self.ignore:
                self.assertTrue(eset.ignore.match(ignore),
                                "%s should be ignored but wasn't" % ignore)

            self.assertFalse(eset.ignore.match(basename))
            self.assertFalse(eset.ignore.match(basename + ".G20_foo"))
            self.assertFalse(eset.ignore.match(basename + ".G1_foo"))
            self.assertFalse(eset.ignore.match(basename + ".G32768_foo"))
            self.assertFalse(eset.ignore.match(basename + ".G10__"))
            self.assertFalse(eset.ignore.match(basename + ".H_hostname"))
            self.assertFalse(eset.ignore.match(basename + ".H_fqdn.subdomain.example.com"))
            self.assertFalse(eset.ignore.match(basename + ".G20_group_with_underscores"))

    def test_get_matching(self):
        items = {0: Mock(), 1: Mock(), 2: Mock(), 3: Mock(), 4: Mock(),
                 5: Mock()}
        items[0].specific.matches.return_value = False
        items[1].specific.matches.return_value = True
        items[2].specific.matches.return_value = False
        items[3].specific.matches.return_value = False
        items[4].specific.matches.return_value = True
        items[5].specific.matches.return_value = True
        metadata = Mock()
        eset = self.get_obj()
        eset.entries = items
        self.assertItemsEqual(eset.get_matching(metadata),
                              [items[1], items[4], items[5]])
        for i in items.values():
            i.specific.matches.assert_called_with(metadata)

    def test_best_matching(self):
        eset = self.get_obj()
        eset.get_matching = Mock()
        metadata = Mock()
        matching = []

        def reset():
            eset.get_matching.reset_mock()
            metadata.reset_mock()
            for m in matching:
                m.reset_mock()

        def specific(all=False, group=False, prio=None, hostname=False):
            spec = Mock()
            spec.specific = Specificity(all=all, group=group, prio=prio,
                                        hostname=hostname)
            return spec

        self.assertRaises(PluginExecutionError,
                          eset.best_matching, metadata, matching=[])

        reset()
        eset.get_matching.return_value = matching
        self.assertRaises(PluginExecutionError,
                          eset.best_matching, metadata)
        eset.get_matching.assert_called_with(metadata)

        # test with a single file for all
        reset()
        expected = specific(all=True)
        matching.append(expected)
        eset.get_matching.return_value = matching
        self.assertEqual(eset.best_matching(metadata), expected)
        eset.get_matching.assert_called_with(metadata)

        # test with a single group-specific file
        reset()
        expected = specific(group=True, prio=10)
        matching.append(expected)
        eset.get_matching.return_value = matching
        self.assertEqual(eset.best_matching(metadata), expected)
        eset.get_matching.assert_called_with(metadata)

        # test with multiple group-specific files
        reset()
        expected = specific(group=True, prio=20)
        matching.append(expected)
        eset.get_matching.return_value = matching
        self.assertEqual(eset.best_matching(metadata), expected)
        eset.get_matching.assert_called_with(metadata)

        # test with host-specific file
        reset()
        expected = specific(hostname=True)
        matching.append(expected)
        eset.get_matching.return_value = matching
        self.assertEqual(eset.best_matching(metadata), expected)
        eset.get_matching.assert_called_with(metadata)

    def test_handle_event(self):
        eset = self.get_obj()
        eset.entry_init = Mock()
        eset.reset_metadata = Mock()
        eset.update_metadata = Mock()

        def reset():
            eset.update_metadata.reset_mock()
            eset.reset_metadata.reset_mock()
            eset.entry_init.reset_mock()

        fname = "info.xml"
        for evt in ["exists", "created", "changed"]:
            reset()
            event = Mock()
            event.code2str.return_value = evt
            event.filename = fname
            eset.handle_event(event)
            eset.update_metadata.assert_called_with(event)
            self.assertFalse(eset.entry_init.called)
            self.assertFalse(eset.reset_metadata.called)

        reset()
        event = Mock()
        event.code2str.return_value = "deleted"
        event.filename = fname
        eset.handle_event(event)
        eset.reset_metadata.assert_called_with(event)
        self.assertFalse(eset.entry_init.called)
        self.assertFalse(eset.update_metadata.called)

        for evt in ["exists", "created", "changed"]:
            reset()
            event = Mock()
            event.code2str.return_value = evt
            event.filename = "test.txt"
            eset.handle_event(event)
            eset.entry_init.assert_called_with(event)
            self.assertFalse(eset.reset_metadata.called)
            self.assertFalse(eset.update_metadata.called)

        reset()
        entry = Mock()
        eset.entries["test.txt"] = entry
        event = Mock()
        event.code2str.return_value = "changed"
        event.filename = "test.txt"
        eset.handle_event(event)
        entry.handle_event.assert_called_with(event)
        self.assertFalse(eset.entry_init.called)
        self.assertFalse(eset.reset_metadata.called)
        self.assertFalse(eset.update_metadata.called)

        reset()
        entry = Mock()
        eset.entries["test.txt"] = entry
        event = Mock()
        event.code2str.return_value = "deleted"
        event.filename = "test.txt"
        eset.handle_event(event)
        self.assertNotIn("test.txt", eset.entries)

    def test_entry_init(self):
        eset = self.get_obj()
        eset.specificity_from_filename = Mock()

        def reset():
            eset.entry_type.reset_mock()
            eset.specificity_from_filename.reset_mock()

        event = Mock()
        event.code2str.return_value = "created"
        event.filename = "test.txt"
        eset.entry_init(event)
        eset.specificity_from_filename.assert_called_with("test.txt",
                                                          specific=None)
        eset.entry_type.assert_called_with(
            os.path.join(eset.path, "test.txt"),
            eset.specificity_from_filename.return_value)
        eset.entry_type.return_value.handle_event.assert_called_with(event)
        self.assertIn("test.txt", eset.entries)

        # test duplicate add
        reset()
        eset.entry_init(event)
        self.assertFalse(eset.specificity_from_filename.called)
        self.assertFalse(eset.entry_type.called)
        eset.entries["test.txt"].handle_event.assert_called_with(event)

        # test keyword args
        etype = Mock()
        specific = Mock()
        event = Mock()
        event.code2str.return_value = "created"
        event.filename = "test2.txt"
        eset.entry_init(event, entry_type=etype, specific=specific)
        eset.specificity_from_filename.assert_called_with("test2.txt",
                                                          specific=specific)
        etype.assert_called_with(os.path.join(eset.path, "test2.txt"),
                                 eset.specificity_from_filename.return_value)
        etype.return_value.handle_event.assert_called_with(event)
        self.assertIn("test2.txt", eset.entries)

        # test specificity error
        event = Mock()
        event.code2str.return_value = "created"
        event.filename = "test3.txt"
        eset.specificity_from_filename.side_effect = SpecificityError
        eset.entry_init(event)
        eset.specificity_from_filename.assert_called_with("test3.txt",
                                                          specific=None)
        self.assertFalse(eset.entry_type.called)

    @patch("Bcfg2.Server.Plugin.helpers.Specificity")
    def test_specificity_from_filename(self, mock_spec):
        # There's a strange scoping issue in py3k that prevents this
        # test from working as expected on sub-classes of EntrySet.
        # No idea what's going on, but until I can figure it out we
        # skip this test on subclasses
        if inPy3k and self.test_obj != EntrySet:
            return skip("Skipping this test for py3k scoping issues")

        def test(eset, fname, **kwargs):
            mock_spec.reset_mock()
            if "specific" in kwargs:
                specific = kwargs['specific']
                del kwargs['specific']
            else:
                specific = None
            self.assertEqual(eset.specificity_from_filename(fname,
                                                            specific=specific),
                             mock_spec.return_value)
            mock_spec.assert_called_with(**kwargs)

        def fails(eset, fname, specific=None):
            mock_spec.reset_mock()
            self.assertRaises(SpecificityError,
                              eset.specificity_from_filename, fname,
                              specific=specific)

        for basename in self.basenames:
            eset = self.get_obj(basename=basename)
            ppath = os.path.join(datastore, "Plugin", basename)
            test(eset, ppath, all=True)
            test(eset, ppath + ".G20_foo", group="foo", prio=20)
            test(eset, ppath + ".G1_foo", group="foo", prio=1)
            test(eset, ppath + ".G32768_foo", group="foo", prio=32768)
            test(eset, ppath + ".G10__", group="_", prio=10)
            test(eset, ppath + ".H_hostname", hostname="hostname")
            test(eset, ppath + ".H_fqdn.subdomain.example.com",
                 hostname="fqdn.subdomain.example.com")
            test(eset, ppath + ".G20_group_with_underscores",
                 group="group_with_underscores", prio=20)

            for bogus in self.bogus_names:
                fails(eset, bogus)
            fails(eset, ppath + ".G_group with spaces")
            fails(eset, ppath + ".G_foo")
            fails(eset, ppath + ".G_")
            fails(eset, ppath + ".G20_")
            fails(eset, ppath + ".H_")

    @patch("%s.open" % builtins)
    @patch("Bcfg2.Server.Plugin.helpers.InfoXML")
    def test_update_metadata(self, mock_InfoXML, mock_open):
        # There's a strange scoping issue in py3k that prevents this
        # test from working as expected on sub-classes of EntrySet.
        # No idea what's going on, but until I can figure it out we
        # skip this test on subclasses
        if inPy3k and self.test_obj != EntrySet:
            return skip("Skipping this test for py3k scoping issues")

        eset = self.get_obj()

        # add info.xml
        event = Mock()
        event.filename = "info.xml"
        eset.update_metadata(event)
        mock_InfoXML.assert_called_with(os.path.join(eset.path, "info.xml"))
        mock_InfoXML.return_value.HandleEvent.assert_called_with(event)
        self.assertEqual(eset.infoxml, mock_InfoXML.return_value)

        # modify info.xml
        mock_InfoXML.reset_mock()
        eset.update_metadata(event)
        self.assertFalse(mock_InfoXML.called)
        eset.infoxml.HandleEvent.assert_called_with(event)

    @patch("Bcfg2.Server.Plugin.helpers.default_path_metadata")
    def test_reset_metadata(self, mock_default_path_metadata):
        eset = self.get_obj()

        # test info.xml
        event = Mock()
        event.filename = "info.xml"
        eset.infoxml = Mock()
        eset.reset_metadata(event)
        self.assertIsNone(eset.infoxml)

    def test_bind_info_to_entry(self):
        eset = self.get_obj()
        eset.metadata = dict(owner="root", group="root")
        entry = lxml.etree.Element("Path", name="/test")
        metadata = Mock()
        eset.infoxml = None
        eset.bind_info_to_entry(entry, metadata)
        self.assertItemsEqual(entry.attrib,
                              dict(name="/test", owner="root", group="root"))

        entry = lxml.etree.Element("Path", name="/test")
        eset.infoxml = Mock()
        eset.bind_info_to_entry(entry, metadata)
        self.assertItemsEqual(entry.attrib,
                              dict(name="/test", owner="root", group="root"))
        eset.infoxml.BindEntry.assert_called_with(entry, metadata)

    def test_bind_entry(self):
        eset = self.get_obj()
        eset.best_matching = Mock()
        eset.bind_info_to_entry = Mock()

        entry = Mock()
        metadata = Mock()
        eset.bind_entry(entry, metadata)
        eset.bind_info_to_entry.assert_called_with(entry, metadata)
        eset.best_matching.assert_called_with(metadata)
        eset.best_matching.return_value.bind_entry.assert_called_with(entry,
                                                                      metadata)


class TestGroupSpool(TestPlugin, TestGenerator):
    test_obj = GroupSpool

    def setUp(self):
        TestPlugin.setUp(self)
        TestGenerator.setUp(self)
        set_setup_default("encoding", "utf-8")

    def get_obj(self, core=None):
        if core is None:
            core = MagicMock()

        @patch("%s.%s.AddDirectoryMonitor" % (self.test_obj.__module__,
                                              self.test_obj.__name__),
               Mock())
        def inner():
            return TestPlugin.get_obj(self, core=core)

        return inner()

    def test__init(self):
        @patchIf(not isinstance(os.makedirs, Mock), "os.makedirs", Mock())
        @patch("%s.%s.AddDirectoryMonitor" % (self.test_obj.__module__,
                                              self.test_obj.__name__))
        def inner(mock_Add):
            gs = self.test_obj(MagicMock())
            mock_Add.assert_called_with('')
            self.assertItemsEqual(gs.Entries, {gs.entry_type: {}})

        inner()

    @patch("os.path.isdir")
    @patch("os.path.isfile")
    def test_add_entry(self, mock_isfile, mock_isdir):
        gs = self.get_obj()
        gs.es_cls = Mock()
        gs.es_child_cls = Mock()
        gs.event_id = Mock()
        gs.event_path = Mock()
        gs.AddDirectoryMonitor = Mock()

        def reset():
            gs.es_cls.reset_mock()
            gs.es_child_cls.reset_mock()
            gs.AddDirectoryMonitor.reset_mock()
            gs.event_path.reset_mock()
            gs.event_id.reset_mock()
            mock_isfile.reset_mock()
            mock_isdir.reset_mock()

        # directory
        event = Mock()
        event.filename = "foo"
        basedir = "test"
        epath = os.path.join(gs.data, basedir, event.filename)
        ident = os.path.join(basedir, event.filename)
        gs.event_path.return_value = epath
        gs.event_id.return_value = ident
        mock_isdir.return_value = True
        mock_isfile.return_value = False
        gs.add_entry(event)
        gs.AddDirectoryMonitor.assert_called_with(os.path.join("/" + basedir,
                                                               event.filename))
        self.assertNotIn(ident, gs.entries)
        mock_isdir.assert_called_with(epath)

        # file that is not in self.entries
        reset()
        event = Mock()
        event.filename = "foo"
        basedir = "test/foo/"
        epath = os.path.join(gs.data, basedir, event.filename)
        ident = basedir[:-1]
        gs.event_path.return_value = epath
        gs.event_id.return_value = ident
        mock_isdir.return_value = False
        mock_isfile.return_value = True
        gs.add_entry(event)
        self.assertFalse(gs.AddDirectoryMonitor.called)
        gs.es_cls.assert_called_with(gs.filename_pattern,
                                     gs.data + ident,
                                     gs.es_child_cls)
        self.assertIn(ident, gs.entries)
        self.assertEqual(gs.entries[ident], gs.es_cls.return_value)
        self.assertIn(ident, gs.Entries[gs.entry_type])
        self.assertEqual(gs.Entries[gs.entry_type][ident],
                         gs.es_cls.return_value.bind_entry)
        gs.entries[ident].handle_event.assert_called_with(event)
        mock_isfile.assert_called_with(epath)

        # file that is in self.entries
        reset()
        gs.add_entry(event)
        self.assertFalse(gs.AddDirectoryMonitor.called)
        self.assertFalse(gs.es_cls.called)
        gs.entries[ident].handle_event.assert_called_with(event)

    def test_event_path(self):
        gs = self.get_obj()
        gs.handles[1] = "/var/lib/foo/"
        gs.handles[2] = "/etc/foo/"
        gs.handles[3] = "/usr/share/foo/"
        event = Mock()
        event.filename = "foo"
        for i in range(1, 4):
            event.requestID = i
            self.assertEqual(gs.event_path(event),
                             os.path.join(datastore, gs.name,
                                          gs.handles[event.requestID].lstrip('/'),
                                          event.filename))

    @patch("os.path.isdir")
    def test_event_id(self, mock_isdir):
        gs = self.get_obj()
        gs.event_path = Mock()

        def reset():
            gs.event_path.reset_mock()
            mock_isdir.reset_mock()

        gs.handles[1] = "/var/lib/foo/"
        gs.handles[2] = "/etc/foo/"
        gs.handles[3] = "/usr/share/foo/"
        event = Mock()
        event.filename = "foo"
        for i in range(1, 4):
            event.requestID = i
            reset()
            mock_isdir.return_value = True
            self.assertEqual(gs.event_id(event),
                             os.path.join(gs.handles[event.requestID].lstrip('/'),
                                          event.filename))
            mock_isdir.assert_called_with(gs.event_path.return_value)

            reset()
            mock_isdir.return_value = False
            self.assertEqual(gs.event_id(event),
                             gs.handles[event.requestID].rstrip('/'))
            mock_isdir.assert_called_with(gs.event_path.return_value)

    def test_set_debug(self):
        gs = self.get_obj()
        gs.entries = {"/foo": Mock(),
                      "/bar": Mock(),
                      "/baz/quux": Mock()}

        @patch("Bcfg2.Server.Plugin.helpers.Plugin.set_debug")
        def inner(mock_debug):
            gs.set_debug(True)
            mock_debug.assert_called_with(gs, True)
            for entry in gs.entries.values():
                entry.set_debug.assert_called_with(True)

        inner()

        TestPlugin.test_set_debug(self)

    def test_HandleEvent(self):
        gs = self.get_obj()
        gs.entries = {"/foo": Mock(),
                      "/bar": Mock(),
                      "/baz": Mock(),
                      "/baz/quux": Mock()}
        for path in gs.entries.keys():
            gs.Entries[gs.entry_type] = {path: Mock()}
        gs.handles = {1: "/foo/",
                      2: "/bar/",
                      3: "/baz/",
                      4: "/baz/quux"}

        gs.add_entry = Mock()
        gs.event_id = Mock()

        def reset():
            gs.add_entry.reset_mock()
            gs.event_id.reset_mock()
            for entry in gs.entries.values():
                entry.reset_mock()

        # test event creation, changing entry that doesn't exist
        for evt in ["exists", "created", "changed"]:
            reset()
            event = Mock()
            event.filename = "foo"
            event.requestID = 1
            event.code2str.return_value = evt
            gs.HandleEvent(event)
            gs.event_id.assert_called_with(event)
            gs.add_entry.assert_called_with(event)

        # test deleting entry, changing entry that does exist
        for evt in ["changed", "deleted"]:
            reset()
            event = Mock()
            event.filename = "quux"
            event.requestID = 4
            event.code2str.return_value = evt
            gs.event_id.return_value = "/baz/quux"
            gs.HandleEvent(event)
            gs.event_id.assert_called_with(event)
            self.assertIn(gs.event_id.return_value, gs.entries)
            gs.entries[gs.event_id.return_value].handle_event.assert_called_with(event)
            self.assertFalse(gs.add_entry.called)

        # test deleting directory
        reset()
        event = Mock()
        event.filename = "quux"
        event.requestID = 3
        event.code2str.return_value = "deleted"
        gs.event_id.return_value = "/baz/quux"
        gs.HandleEvent(event)
        gs.event_id.assert_called_with(event)
        self.assertNotIn("/baz/quux", gs.entries)
        self.assertNotIn("/baz/quux", gs.Entries[gs.entry_type])<|MERGE_RESOLUTION|>--- conflicted
+++ resolved
@@ -52,19 +52,9 @@
 class TestDatabaseBacked(TestPlugin):
     test_obj = DatabaseBacked
 
-<<<<<<< HEAD
     def setUp(self):
         TestPlugin.setUp(self)
         set_setup_default("%s_db" % self.test_obj.__name__.lower(), False)
-=======
-    def get_obj(self, core=None):
-        if not HAS_DJANGO:
-            if core is None:
-                core = MagicMock()
-            # disable the database
-            core.setup.cfp.getboolean.return_value = False
-        return TestPlugin.get_obj(self, core=core)
->>>>>>> bf2ee31f
 
     @skipUnless(HAS_DJANGO, "Django not found")
     def test__use_db(self):
@@ -79,24 +69,11 @@
         setattr(Bcfg2.Options.setup, attr, False)
         self.assertFalse(db._use_db)
 
-<<<<<<< HEAD
         db.core.database_available = False
         self.assertFalse(db._use_db)
 
         setattr(Bcfg2.Options.setup, attr, True)
-        self.assertFalse(db._use_db)
-=======
-        Bcfg2.Server.Plugin.helpers.HAS_DJANGO = False
-        core = Mock()
-        core.setup.cfp.getboolean.return_value = False
-        db = self.get_obj(core)
-        self.assertFalse(db._use_db)
-
-        core = Mock()
-        core.setup.cfp.getboolean.return_value = True
         self.assertRaises(PluginInitError, self.get_obj, core)
-        Bcfg2.Server.Plugin.helpers.HAS_DJANGO = True
->>>>>>> bf2ee31f
 
 
 class TestPluginDatabaseModel(Bcfg2TestCase):
@@ -1160,50 +1137,9 @@
         self.assertTrue(inc("Path", name="/etc/bar.conf", negate="true"))
         self.assertTrue(inc("Path", name="/etc/bar.conf", negate="tRUe"))
 
-<<<<<<< HEAD
     def test_BindEntry(self):
         ix = self.get_obj()
         entry = lxml.etree.Element("Path", name=self.path)
-=======
-    @patch("lxml.etree.parse")
-    def test_HandleEvent(self, mock_parse):
-        xdata = lxml.etree.Element("Test")
-        lxml.etree.SubElement(xdata, "Path", name="path", attr="whatever")
-
-        xsrc = self.get_obj("/test/foo.xml")
-        xsrc.__node__ = Mock()
-        mock_parse.return_value = xdata.getroottree()
-
-        if xsrc.__priority_required__:
-            # test with no priority at all
-            self.assertRaises(PluginExecutionError,
-                              xsrc.HandleEvent, Mock())
-
-            # test with bogus priority
-            xdata.set("priority", "cow")
-            mock_parse.return_value = xdata.getroottree()
-            self.assertRaises(PluginExecutionError,
-                              xsrc.HandleEvent, Mock())
-
-            # assign a priority to use in future tests
-            xdata.set("priority", "10")
-            mock_parse.return_value = xdata.getroottree()
-
-        mock_parse.reset_mock()
-        xsrc = self.get_obj("/test/foo.xml")
-        xsrc.__node__ = Mock()
-        xsrc.HandleEvent(Mock())
-        mock_parse.assert_called_with("/test/foo.xml",
-                                      parser=Bcfg2.Server.XMLParser)
-        self.assertXMLEqual(xsrc.__node__.call_args[0][0], xdata)
-        self.assertEqual(xsrc.__node__.call_args[0][1], dict())
-        self.assertEqual(xsrc.pnode, xsrc.__node__.return_value)
-        self.assertEqual(xsrc.cache, None)
-
-    @patch("Bcfg2.Server.Plugin.helpers.XMLSrc.HandleEvent")
-    def test_Cache(self, mock_HandleEvent):
-        xsrc = self.get_obj("/test/foo.xml")
->>>>>>> bf2ee31f
         metadata = Mock()
 
         # test with bogus infoxml

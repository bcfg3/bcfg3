--- conflicted
+++ resolved
@@ -48,208 +48,6 @@
 
 test_xdata = lxml.etree.XML(test_data)
 
-<<<<<<< HEAD
-class TestPOSIXAugeas(TestPOSIXTool):
-    test_obj = POSIXAugeas
-
-    applied_commands = dict(
-        insert=lxml.etree.Element(
-            "Insert", label="Thing",
-            path='Test/Children[#attribute/identical = "true"]/Thing'),
-        set=lxml.etree.Element("Set", path="Test/Text/#text",
-                               value="content with spaces"),
-        move=lxml.etree.Element(
-            "Move", source="Test/Foo",
-            destination='Test/Children[#attribute/identical = "false"]/Foo'),
-        remove=lxml.etree.Element("Remove", path="Test/Bar"),
-        clear=lxml.etree.Element("Clear", path="Test/Empty/#text"),
-        setm=lxml.etree.Element(
-            "SetMulti", sub="#text", value="same",
-            base='Test/Children[#attribute/multi = "true"]/Thing'))
-
-    @skipUnless(HAS_AUGEAS, "Python Augeas libraries not found")
-    def setUp(self):
-        TestPOSIXTool.setUp(self)
-        fd, self.tmpfile = tempfile.mkstemp()
-        os.fdopen(fd, 'w').write(test_data)
-
-    def tearDown(self):
-        tmpfile = getattr(self, "tmpfile", None)
-        if tmpfile:
-            os.unlink(tmpfile)
-
-    def test_fully_specified(self):
-        ptool = self.get_obj()
-
-        entry = lxml.etree.Element("Path", name="/test", type="augeas")
-        self.assertFalse(ptool.fully_specified(entry))
-
-        entry.text = "text"
-        self.assertTrue(ptool.fully_specified(entry))
-
-    def test_install(self):
-        # this is tested adequately by the other tests
-        pass
-
-    def test_verify(self):
-        # this is tested adequately by the other tests
-        pass
-
-    @patch("Bcfg2.Client.Tools.POSIX.Augeas.POSIXTool.verify")
-    def _verify(self, commands, mock_verify):
-        ptool = self.get_obj()
-        mock_verify.return_value = True
-
-        entry = lxml.etree.Element("Path", name=self.tmpfile,
-                                   type="augeas", lens="Xml")
-        entry.extend(commands)
-
-        modlist = []
-        self.assertTrue(ptool.verify(entry, modlist))
-        mock_verify.assert_called_with(ptool, entry, modlist)
-        self.assertXMLEqual(lxml.etree.parse(self.tmpfile).getroot(),
-                            test_xdata)
-
-    def test_verify_insert(self):
-        """ Test successfully verifying an Insert command """
-        self._verify([self.applied_commands['insert']])
-
-    def test_verify_set(self):
-        """ Test successfully verifying a Set command """
-        self._verify([self.applied_commands['set']])
-
-    def test_verify_move(self):
-        """ Test successfully verifying a Move command """
-        self._verify([self.applied_commands['move']])
-
-    def test_verify_remove(self):
-        """ Test successfully verifying a Remove command """
-        self._verify([self.applied_commands['remove']])
-
-    def test_verify_clear(self):
-        """ Test successfully verifying a Clear command """
-        self._verify([self.applied_commands['clear']])
-
-    def test_verify_set_multi(self):
-        """ Test successfully verifying a SetMulti command """
-        self._verify([self.applied_commands['setm']])
-
-    def test_verify_all(self):
-        """ Test successfully verifying multiple commands """
-        self._verify(self.applied_commands.values())
-
-    @patch("Bcfg2.Client.Tools.POSIX.Augeas.POSIXTool.install")
-    def _install(self, commands, expected, mock_install):
-        ptool = self.get_obj()
-        mock_install.return_value = True
-
-        entry = lxml.etree.Element("Path", name=self.tmpfile,
-                                   type="augeas", lens="Xml")
-        entry.extend(commands)
-
-        self.assertTrue(ptool.install(entry))
-        mock_install.assert_called_with(ptool, entry)
-        self.assertXMLEqual(lxml.etree.parse(self.tmpfile).getroot(),
-                            expected)
-
-    def test_install_set_existing(self):
-        """ Test setting the value of an existing node """
-        expected = copy.deepcopy(test_xdata)
-        expected.find("Text").text = "Changed content"
-        self._install([lxml.etree.Element("Set", path="Test/Text/#text",
-                                          value="Changed content",
-                                          verified="false")],
-                      expected)
-
-    def test_install_set_new(self):
-        """ Test setting the value of an new node """
-        expected = copy.deepcopy(test_xdata)
-        newtext = lxml.etree.SubElement(expected, "NewText")
-        newtext.text = "new content"
-        self._install([lxml.etree.Element("Set", path="Test/NewText/#text",
-                                          value="new content",
-                                          verified="false")],
-                      expected)
-
-    def test_install_only_verified(self):
-        """ Test that only unverified commands are installed """
-        expected = copy.deepcopy(test_xdata)
-        newtext = lxml.etree.SubElement(expected, "NewText")
-        newtext.text = "new content"
-        self._install(
-            [lxml.etree.Element("Set", path="Test/NewText/#text",
-                                value="new content", verified="false"),
-             lxml.etree.Element("Set", path="Test/Bogus/#text",
-                                value="bogus", verified="true")],
-            expected)
-
-    def test_install_remove(self):
-        """ Test removing a node """
-        expected = copy.deepcopy(test_xdata)
-        expected.remove(expected.find("Attrs"))
-        self._install(
-            [lxml.etree.Element("Remove",
-                                path='Test/*[#attribute/foo = "foo"]',
-                                verified="false")],
-            expected)
-
-    def test_install_move(self):
-        """ Test moving a node """
-        expected = copy.deepcopy(test_xdata)
-        foo = expected.xpath("//Foo")[0]
-        expected.append(foo)
-        self._install(
-            [lxml.etree.Element("Move", source='Test/Children/Foo',
-                                destination='Test/Foo',
-                                verified="false")],
-            expected)
-
-    def test_install_clear(self):
-        """ Test clearing a node """
-        # TODO: clearing a node doesn't seem to work with the XML lens
-        #
-        # % augtool -b
-        # augtool> set /augeas/load/Xml/incl[3] "/tmp/test.xml"
-        # augtool> load
-        # augtool> clear '/files/tmp/test.xml/Test/Text/#text'
-        # augtool> save
-        # error: Failed to execute command
-        # saving failed (run 'print /augeas//error' for details)
-        # augtool> print /augeas//error
-        #
-        # The error isn't useful.
-        pass
-
-    def test_install_set_multi(self):
-        """ Test setting multiple nodes at once """
-        expected = copy.deepcopy(test_xdata)
-        for thing in expected.xpath("Children[@identical='true']/Thing"):
-            thing.text = "same"
-        self._install(
-            [lxml.etree.Element(
-                "SetMulti", value="same",
-                base='Test/Children[#attribute/identical = "true"]',
-                sub="Thing/#text", verified="false")],
-            expected)
-
-    def test_install_insert(self):
-        """ Test inserting a node """
-        expected = copy.deepcopy(test_xdata)
-        children = expected.xpath("Children[@identical='true']")[0]
-        thing = lxml.etree.Element("Thing")
-        thing.text = "three"
-        children.append(thing)
-        self._install(
-            [lxml.etree.Element(
-                "Insert",
-                path='Test/Children[#attribute/identical = "true"]/Thing[2]',
-                label="Thing", where="after", verified="false"),
-             lxml.etree.Element(
-                 "Set",
-                 path='Test/Children[#attribute/identical = "true"]/Thing[3]/#text',
-                 value="three", verified="false")],
-            expected)
-=======
 if can_skip or HAS_AUGEAS:
     class TestPOSIXAugeas(TestPOSIXTool):
         test_obj = POSIXAugeas
@@ -446,5 +244,4 @@
             initial.text = test_data
             modify = lxml.etree.Element("Set", path="Test/Text/#text",
                                         value="Changed content")
-            self._install([initial, modify], expected, current_exists="false")
->>>>>>> 24a261f8
+            self._install([initial, modify], expected, current_exists="false")
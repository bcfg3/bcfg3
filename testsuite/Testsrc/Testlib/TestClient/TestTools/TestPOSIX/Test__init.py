import os
import sys
import lxml.etree
from mock import Mock, MagicMock, patch
import Bcfg2.Client.Tools
from Bcfg2.Client.Tools.POSIX import *

# add all parent testsuite directories to sys.path to allow (most)
# relative imports in python 2.4
path = os.path.dirname(__file__)
while path != "/":
    if os.path.basename(path).lower().startswith("test"):
        sys.path.append(path)
    if os.path.basename(path) == "testsuite":
        break
    path = os.path.dirname(path)
from common import *
from TestTools.Test_init import TestTool


def get_config(entries):
    config = lxml.etree.Element("Configuration")
    bundle = lxml.etree.SubElement(config, "Bundle", name="test")
    bundle.extend(entries)
    return config


<<<<<<< HEAD
def get_posix_object(logger=None, setup=None, config=None):
    if config is None:
        config = lxml.etree.Element("Configuration")
    if not logger:
        def print_msg(msg):
            print(msg)
        logger = Mock()
        logger.error = Mock(side_effect=print_msg)
        logger.warning = Mock(side_effect=print_msg)
        logger.info = Mock(side_effect=print_msg)
        logger.debug = Mock(side_effect=print_msg)
    if not setup:
        setup = MagicMock()
    if 'command_timeout' not in setup:
        setup['command_timeout'] = None
    return Bcfg2.Client.Tools.POSIX.POSIX(logger, setup, config)


class TestPOSIX(Bcfg2TestCase):
    def setUp(self):
        self.posix = get_posix_object()

    def tearDown(self):
        # just to guarantee that we start fresh each time
        self.posix = None
=======
class TestPOSIX(TestTool):
    test_obj = POSIX
>>>>>>> e17e41dc

    def test__init(self):
        entries = [lxml.etree.Element("Path", name="test", type="file")]
        posix = self.get_obj(config=get_config(entries))
        self.assertIsInstance(posix, Bcfg2.Client.Tools.Tool)
        self.assertIsInstance(posix, POSIX)
        self.assertIn('Path', posix.__req__)
        self.assertGreater(len(posix.__req__['Path']), 0)
        self.assertGreater(len(posix.__handles__), 0)
        self.assertItemsEqual(posix.handled, entries)

    @patch("Bcfg2.Client.Tools.Tool.canVerify")
    def test_canVerify(self, mock_canVerify):
        posix = self.get_obj()
        entry = lxml.etree.Element("Path", name="test", type="file")

        # first, test superclass canVerify failure
        mock_canVerify.return_value = False
        self.assertFalse(posix.canVerify(entry))
        mock_canVerify.assert_called_with(posix, entry)

        # next, test fully_specified failure
        posix.logger.error.reset_mock()
        mock_canVerify.reset_mock()
        mock_canVerify.return_value = True
        mock_fully_spec = Mock()
        mock_fully_spec.return_value = False
        posix._handlers[entry.get("type")].fully_specified = \
            mock_fully_spec
        self.assertFalse(posix.canVerify(entry))
        mock_canVerify.assert_called_with(posix, entry)
        mock_fully_spec.assert_called_with(entry)
        self.assertTrue(posix.logger.error.called)

        # finally, test success
        posix.logger.error.reset_mock()
        mock_canVerify.reset_mock()
        mock_fully_spec.reset_mock()
        mock_fully_spec.return_value = True
        self.assertTrue(posix.canVerify(entry))
        mock_canVerify.assert_called_with(posix, entry)
        mock_fully_spec.assert_called_with(entry)
        self.assertFalse(posix.logger.error.called)

    @patch("Bcfg2.Client.Tools.Tool.canInstall")
    def test_canInstall(self, mock_canInstall):
        posix = self.get_obj()
        entry = lxml.etree.Element("Path", name="test", type="file")

        # first, test superclass canInstall failure
        mock_canInstall.return_value = False
        self.assertFalse(posix.canInstall(entry))
        mock_canInstall.assert_called_with(posix, entry)

        # next, test fully_specified failure
        posix.logger.error.reset_mock()
        mock_canInstall.reset_mock()
        mock_canInstall.return_value = True
        mock_fully_spec = Mock()
        mock_fully_spec.return_value = False
        posix._handlers[entry.get("type")].fully_specified = \
            mock_fully_spec
        self.assertFalse(posix.canInstall(entry))
        mock_canInstall.assert_called_with(posix, entry)
        mock_fully_spec.assert_called_with(entry)
        self.assertTrue(posix.logger.error.called)

        # finally, test success
        posix.logger.error.reset_mock()
        mock_canInstall.reset_mock()
        mock_fully_spec.reset_mock()
        mock_fully_spec.return_value = True
        self.assertTrue(posix.canInstall(entry))
        mock_canInstall.assert_called_with(posix, entry)
        mock_fully_spec.assert_called_with(entry)
        self.assertFalse(posix.logger.error.called)

    def test_InstallPath(self):
        posix = self.get_obj()
        entry = lxml.etree.Element("Path", name="test", type="file")

        mock_install = Mock()
        mock_install.return_value = True
        posix._handlers[entry.get("type")].install = mock_install
        self.assertTrue(posix.InstallPath(entry))
        mock_install.assert_called_with(entry)

    def test_VerifyPath(self):
        posix = self.get_obj()
        entry = lxml.etree.Element("Path", name="test", type="file")
        modlist = []

        mock_verify = Mock()
        mock_verify.return_value = True
        posix._handlers[entry.get("type")].verify = mock_verify
        self.assertTrue(posix.VerifyPath(entry, modlist))
        mock_verify.assert_called_with(entry, modlist)

        mock_verify.reset_mock()
        mock_verify.return_value = False
        posix.setup.__getitem__.return_value = True
        self.assertFalse(posix.VerifyPath(entry, modlist))
        self.assertIsNotNone(entry.get('qtext'))

    @patch('os.remove')
    def test_prune_old_backups(self, mock_remove):
        entry = lxml.etree.Element("Path", name="/etc/foo", type="file")
        setup = dict(ppath='/', max_copies=5, paranoid=True)
        posix = self.get_obj(setup=setup)

        remove = ["_etc_foo_2012-07-20T04:13:22.364989",
                  "_etc_foo_2012-07-31T04:13:23.894958",
                  "_etc_foo_2012-07-17T04:13:22.493316",]
        keep = ["_etc_foo_bar_2011-08-07T04:13:22.519978",
                "_etc_foo_2012-08-04T04:13:22.519978",
                "_etc_Foo_2011-08-07T04:13:22.519978",
                "_etc_foo_2012-08-06T04:13:22.519978",
                "_etc_foo_2012-08-03T04:13:22.191895",
                "_etc_test_2011-08-07T04:13:22.519978",
                "_etc_foo_2012-08-07T04:13:22.519978",]

        @patch('os.listdir')
        def inner(mock_listdir):
            mock_listdir.side_effect = OSError
            posix._prune_old_backups(entry)
            self.assertTrue(posix.logger.error.called)
            self.assertFalse(mock_remove.called)
            mock_listdir.assert_called_with(setup['ppath'])

            mock_listdir.reset_mock()
            mock_remove.reset_mock()
            mock_listdir.side_effect = None
            mock_listdir.return_value = keep + remove

            posix._prune_old_backups(entry)
            mock_listdir.assert_called_with(setup['ppath'])
            self.assertItemsEqual(mock_remove.call_args_list,
                                  [call(os.path.join(setup['ppath'], p))
                                   for p in remove])

            mock_listdir.reset_mock()
            mock_remove.reset_mock()
            mock_remove.side_effect = OSError
            posix.logger.error.reset_mock()
            # test to ensure that we call os.remove() for all files that
            # need to be removed even if we get an error
            posix._prune_old_backups(entry)
            mock_listdir.assert_called_with(setup['ppath'])
            self.assertItemsEqual(mock_remove.call_args_list,
                                  [call(os.path.join(setup['ppath'], p))
                                   for p in remove])
            self.assertTrue(posix.logger.error.called)

        inner()

    @patch("shutil.copy")
    @patch("os.path.isdir")
    def test_paranoid_backup(self, mock_isdir, mock_copy):
        entry = lxml.etree.Element("Path", name="/etc/foo", type="file")
        setup = dict(ppath='/', max_copies=5, paranoid=False)
        posix = self.get_obj(setup=setup)
        posix._prune_old_backups = Mock()

        # paranoid false globally
        posix._paranoid_backup(entry)
        self.assertFalse(posix._prune_old_backups.called)
        self.assertFalse(mock_copy.called)

        # paranoid false on the entry
        setup['paranoid'] = True
        posix = self.get_obj(setup=setup)
        posix._prune_old_backups = Mock()

        def reset():
            mock_isdir.reset_mock()
            mock_copy.reset_mock()
            posix._prune_old_backups.reset_mock()

        reset()
        posix._paranoid_backup(entry)
        self.assertFalse(posix._prune_old_backups.called)
        self.assertFalse(mock_copy.called)

        # entry does not exist on filesystem
        reset()
        entry.set("paranoid", "true")
        entry.set("current_exists", "false")
        posix._paranoid_backup(entry)
        self.assertFalse(posix._prune_old_backups.called)
        self.assertFalse(mock_copy.called)

        # entry is a directory on the filesystem
        reset()
        entry.set("current_exists", "true")
        mock_isdir.return_value = True
        posix._paranoid_backup(entry)
        self.assertFalse(posix._prune_old_backups.called)
        self.assertFalse(mock_copy.called)
        mock_isdir.assert_called_with(entry.get("name"))

        # test the actual backup now
        reset()
        mock_isdir.return_value = False
        posix._paranoid_backup(entry)
        mock_isdir.assert_called_with(entry.get("name"))
        posix._prune_old_backups.assert_called_with(entry)
        # it's basically impossible to test the shutil.copy() call
        # exactly because the destination includes microseconds, so we
        # just test it good enough
        self.assertEqual(mock_copy.call_args[0][0],
                         entry.get("name"))
        bkupnam = os.path.join(setup['ppath'],
                               entry.get('name').replace('/', '_')) + '_'
        self.assertEqual(bkupnam, mock_copy.call_args[0][1][:len(bkupnam)])<|MERGE_RESOLUTION|>--- conflicted
+++ resolved
@@ -25,36 +25,8 @@
     return config
 
 
-<<<<<<< HEAD
-def get_posix_object(logger=None, setup=None, config=None):
-    if config is None:
-        config = lxml.etree.Element("Configuration")
-    if not logger:
-        def print_msg(msg):
-            print(msg)
-        logger = Mock()
-        logger.error = Mock(side_effect=print_msg)
-        logger.warning = Mock(side_effect=print_msg)
-        logger.info = Mock(side_effect=print_msg)
-        logger.debug = Mock(side_effect=print_msg)
-    if not setup:
-        setup = MagicMock()
-    if 'command_timeout' not in setup:
-        setup['command_timeout'] = None
-    return Bcfg2.Client.Tools.POSIX.POSIX(logger, setup, config)
-
-
-class TestPOSIX(Bcfg2TestCase):
-    def setUp(self):
-        self.posix = get_posix_object()
-
-    def tearDown(self):
-        # just to guarantee that we start fresh each time
-        self.posix = None
-=======
 class TestPOSIX(TestTool):
     test_obj = POSIX
->>>>>>> e17e41dc
 
     def test__init(self):
         entries = [lxml.etree.Element("Path", name="test", type="file")]

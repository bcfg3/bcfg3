--- conflicted
+++ resolved
@@ -380,14 +380,8 @@
 
         # test single-pass install success
         reset()
-<<<<<<< HEAD
         pt.cmd.run.return_value = True
-        states = dict([(p, False) for p in packages])
-        pt.Install(packages, states)
-=======
-        pt.cmd.run.return_value = (0, '')
         states = pt.Install(packages)
->>>>>>> 3d06f311
         pt._get_package_command.assert_called_with(packages)
         pt.cmd.run.assert_called_with([p.get("name") for p in packages])
         self.assertItemsEqual(states,
@@ -526,24 +520,14 @@
             st.get_svc_command.reset_mock()
             st.cmd.reset_mock()
 
-<<<<<<< HEAD
-        st.cmd.run.return_value = True
-        self.assertEqual(st.check_service(service), True)
-=======
         self.assertEqual(st.check_service(service),
                          st.cmd.run.return_value)
->>>>>>> 3d06f311
         st.get_svc_command.assert_called_with(service, "status")
         st.cmd.run.assert_called_with(st.get_svc_command.return_value)
 
         reset()
-<<<<<<< HEAD
-        st.cmd.run.return_value = False
-        self.assertEqual(st.check_service(service), False)
-=======
         self.assertEqual(st.check_service(service),
                          st.cmd.run.return_value)
->>>>>>> 3d06f311
         st.get_svc_command.assert_called_with(service, "status")
         st.cmd.run.assert_called_with(st.get_svc_command.return_value)
 
@@ -568,12 +552,7 @@
         st.stop_service = Mock()
         st.stop_service.return_value = True
         st.restart_service = Mock()
-<<<<<<< HEAD
-        st.restart_service.side_effect = lambda e: \
-            int(e.get("name") != "failed")
-=======
         st.restart_service.side_effect = lambda e: e.get("name") != "failed"
->>>>>>> 3d06f311
 
         def reset():
             st.handlesEntry.reset_mock()

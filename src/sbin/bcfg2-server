#!/usr/bin/env python

"""The XML-RPC Bcfg2 server."""

import os
import sys
import logging
import Bcfg2.Logger
import Bcfg2.Options
from Bcfg2.Server.Core import CoreInitError

LOGGER = logging.getLogger('bcfg2-server')


def main():
    optinfo = dict()
    optinfo.update(Bcfg2.Options.CLI_COMMON_OPTIONS)
    optinfo.update(Bcfg2.Options.SERVER_COMMON_OPTIONS)
    optinfo.update(Bcfg2.Options.DAEMON_COMMON_OPTIONS)
    setup = Bcfg2.Options.load_option_parser(optinfo)
    setup.parse(sys.argv[1:])
    # check whether the specified bcfg2.conf exists
    if not os.path.exists(setup['configfile']):
        print("Could not read %s" % setup['configfile'])
        sys.exit(1)

    # TODO: normalize case of various core modules so we can add a new
    # core without modifying this script
    backends = dict(cherrypy='CherryPyCore',
                    builtin='BuiltinCore',
                    best='BuiltinCore',
                    multiprocessing='MultiprocessingCore')

    if setup['backend'] not in backends:
        print("Unknown server backend %s, using 'best'" % setup['backend'])
        setup['backend'] = 'best'

    coremodule = backends[setup['backend']]
    try:
        corecls = getattr(__import__("Bcfg2.Server.%s" % coremodule).Server,
                          coremodule).Core
    except ImportError:
        err = sys.exc_info()[1]
        print("Unable to import %s server core: %s" % (setup['backend'], err))
        raise
    except AttributeError:
        err = sys.exc_info()[1]
        print("Unable to load %s server core: %s" % (setup['backend'], err))
        raise

    try:
<<<<<<< HEAD
        core = Core()
=======
        core = corecls(setup)
>>>>>>> 521862b6
        core.run()
    except CoreInitError:
        msg = sys.exc_info()[1]
        LOGGER.error(msg)
        sys.exit(1)
    except KeyboardInterrupt:
        sys.exit(1)
    sys.exit(0)


if __name__ == '__main__':
    sys.exit(main())<|MERGE_RESOLUTION|>--- conflicted
+++ resolved
@@ -49,11 +49,7 @@
         raise
 
     try:
-<<<<<<< HEAD
-        core = Core()
-=======
         core = corecls(setup)
->>>>>>> 521862b6
         core.run()
     except CoreInitError:
         msg = sys.exc_info()[1]

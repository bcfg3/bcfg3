#!/usr/bin/env python

"""
bcfg2-repo-validate checks all xml files in Bcfg2
repos against their respective XML schemas.
"""
__revision__ = '$Revision$'

import glob
import lxml.etree
import os
import sys
import fnmatch
import Bcfg2.Options

if __name__ == '__main__':
    opts = {'repo': Bcfg2.Options.SERVER_REPOSITORY,
            'prefix': Bcfg2.Options.INSTALL_PREFIX,
            'verbose': Bcfg2.Options.VERBOSE,
            'configfile': Bcfg2.Options.CFILE,
            'schema' : Bcfg2.Options.SCHEMA_PATH,
            'stdin': Bcfg2.Options.FILES_ON_STDIN}
    setup = Bcfg2.Options.OptionParser(opts)
    setup.parse(sys.argv[1:])
    verbose = setup['verbose']
    cpath = setup['configfile']
    schemadir = setup['schema']
    os.chdir(schemadir)
    repo = setup['repo']

    if setup['stdin']:
        file_list = map(lambda s: s.strip(), sys.stdin.readlines())
        info_list = [f for f in file_list if os.path.basename(f) == 'info.xml']
        metadata_list = fnmatch.filter(file_list, "*/Metadata/groups.xml")
        clients_list = fnmatch.filter(file_list, "*/Metadata/clients.xml")
        bundle_list = fnmatch.filter(file_list, "*/Bundler/*.xml")
        genshibundle_list = fnmatch.filter(file_list, "*/Bundler/*.genshi")
        pkg_list = fnmatch.filter(file_list, "*/Pkgmgr/*.xml")
        base_list = fnmatch.filter(file_list, "*/Base/*.xml")
        rules_list = fnmatch.filter(file_list, "*/Rules/*.xml")
        imageinfo_list = fnmatch.filter(file_list,
                                        "*/etc/report-configuration.xml")
        services_list = fnmatch.filter(file_list, "*/Svcmgr/*.xml")
        deps_list = fnmatch.filter(file_list, "*/Deps/*.xml")
        dec_list = fnmatch.filter(file_list, "*/Decisions/*")
        pkgcfg_list = fnmatch.filter(file_list, "*/Packages/config.xml")
        gp_list = fnmatch.filter(file_list, "*/GroupPatterns/config.xml")
    else:
        # not reading files from stdin
        
        # Get a list of all info.xml files in the bcfg2 repository
        info_list = []
        for infodir in ['Cfg', 'TGenshi', 'TCheetah']:
            for root, dirs, files in os.walk('%s/%s' % (repo, infodir)):
                info_list.extend([os.path.join(root, f) for f in files
                                  if f == 'info.xml'])

        # get metadata list
        metadata_list = glob.glob("%s/Metadata/groups.xml" % repo)

        # get other file lists
        clients_list = glob.glob("%s/Metadata/clients.xml" % repo)
        bundle_list = glob.glob("%s/Bundler/*.xml" % repo)
        genshibundle_list = glob.glob("%s/Bundler/*.genshi" % repo)
        pkg_list = glob.glob("%s/Pkgmgr/*.xml" % repo)
        base_list = glob.glob("%s/Base/*.xml" % repo)
        rules_list = glob.glob("%s/Rules/*.xml" % repo)
        imageinfo_list = glob.glob("%s/etc/report-configuration.xml" % repo)
        services_list = glob.glob("%s/Svcmgr/*.xml" % repo)
        deps_list = glob.glob("%s/Deps/*.xml" % repo)
        dec_list = glob.glob("%s/Decisions/*" % repo)
        pkgcfg_list = glob.glob("%s/Packages/config.xml" % repo)
        gp_list = glob.glob('%s/GroupPatterns/config.xml' % repo)

    # include files in metadata_list
    ref_bundles = set()
    xdata = lxml.etree.parse("%s/Metadata/groups.xml" % repo)
    included = set([ent.get('href') for ent in \
                   xdata.findall('./{http://www.w3.org/2001/XInclude}include')])
    while included:
        try:
            filename = included.pop()
        except KeyError:
            continue
        metadata_list.append("%s/Metadata/%s" % (repo, filename))
        groupdata = lxml.etree.parse("%s/Metadata/%s" % (repo, filename))
        group_ents = [ent.get('href') for ent in \
                      groupdata.
                      findall('./{http://www.w3.org/2001/XInclude}include')]
        for ent in group_ents:
            included.add(ent)
        included.discard(filename)

    # check for multiple default group definitions
    default_groups = []
    for grp in lxml.etree.parse("%s/Metadata/groups.xml" \
                                      % repo).findall('.//Group'):
        if grp.get('default') == 'true':
            default_groups.append(grp)
    if len(default_groups) > 1:
        print("*** Warning: Multiple default groups defined")
        for grp in default_groups:
            print("  %s" % grp.get('name'))

    # get all XIncluded bundles
    xdata.xinclude()
    for bundle in xdata.findall("//Bundle"):
        ref_bundles.add("%s/Bundler/%s" % (repo, bundle.get('name')))

    # verify attributes for configuration entries
    # (as defined in doc/server/configurationentries)
    # TODO: See if it is possible to do this in the schema instead
    required_configuration_attrs = {
        'device': ['name', 'owner', 'group', 'dev_type'],
        'directory': ['name', 'owner', 'group', 'perms'],
        'file': ['name', 'owner', 'group', 'perms'],
        'hardlink': ['name', 'to'],
        'symlink': ['name', 'to'],
        'ignore': ['name'],
        'nonexistent': ['name'],
        'permissions': ['name', 'owner', 'group', 'perms']}
    for rfile in rules_list:
        try:
            xdata = lxml.etree.parse(rfile)
        except lxml.etree.XMLSyntaxError, e:
            print("Failed to parse %s: %s" % (rfile, e))
        for posixpath in xdata.findall("//Path"):
            pathname = posixpath.get('name')
            pathtype = posixpath.get('type')
            pathset = set(posixpath.attrib.keys())
            try:
                required_attrs = set(required_configuration_attrs[pathtype] \
                                     + ['type'])
            except KeyError:
                continue
            if 'dev_type' in required_attrs:
                dev_type = posixpath.get('dev_type')
                if dev_type in ['block', 'char']:
                    # check if major/minor are specified
                    required_attrs |= set(['major', 'minor'])
            if pathset.issuperset(required_attrs):
                continue
            else:
                print("The following required attributes are missing for"
                      " Path %s in %s: %s" % (pathname, rfile,
                      [attr for attr in required_attrs.difference(pathset)]))

    # warn on duplicate Pkgmgr entries with the same priority
    pset = set()
    for plist in pkg_list:
        try:
            xdata = lxml.etree.parse(plist)
        except lxml.etree.XMLSyntaxError, e:
            print("Failed to parse %s: %s" % (plist, e))
        # get priority, type, group
        priority = xdata.getroot().get('priority')
        ptype = xdata.getroot().get('type')
        for pkg in xdata.findall("//Package"):
            if pkg.getparent().tag == 'Group':
                grp = pkg.getparent().get('name')
                if type(grp) is not str and grp.getparent().tag == 'Group':
                    pgrp = grp.getparent().get('name')
                else:
                    pgrp = 'none'
            else:
                grp = 'none'
                pgrp = 'none'
            ptuple = (pkg.get('name'), priority, ptype, grp, pgrp)
            # check if package is already listed with same priority,
            # type, grp
            if ptuple in pset:
                print("Duplicate Package %s, priority:%s, type:%s"\
                       % (pkg.get('name'), priority, ptype))
            else:
                pset.add(ptuple)

    filesets = {"%s/metadata.xsd": metadata_list,
                "%s/clients.xsd": clients_list,
                "%s/info.xsd": info_list,
                "%s/bundle.xsd": bundle_list + genshibundle_list,
                "%s/pkglist.xsd": pkg_list,
                "%s/base.xsd": base_list,
                "%s/rules.xsd": rules_list,
                "%s/report-configuration.xsd": imageinfo_list,
                "%s/services.xsd": services_list,
                "%s/deps.xsd": deps_list,
                "%s/decisions.xsd": dec_list,
                "%s/packages.xsd": pkgcfg_list,
                "%s/grouppatterns.xsd": gp_list}

    failures = 0
    for schemaname, filelist in list(filesets.items()):
        try:
<<<<<<< HEAD
            schema = lxml.etree.XMLSchema(lxml.etree.parse(open(schemaname %
                                                                schemadir)))
        except:
            print("Failed to process schema %s" % (schemaname % schemadir))
=======
            schema = lxml.etree.XMLSchema(lxml.etree.parse(open(schemaname % (schemadir))))
        except:
            print("Failed to process schema %s" % (schemaname % (schemadir)))
>>>>>>> 246557f3
            failures = 1
            continue
        for filename in filelist:
            try:
                datafile = lxml.etree.parse(open(filename))
            except SyntaxError:
                print("%s ***FAILS*** to parse \t\t<----" % (filename))
                os.system("xmllint %s" % filename)
                failures = 1
                continue
            except IOError:
                print("Failed to open file %s \t\t<---" % (filename))
                failures = 1
                continue
            if schema.validate(datafile):
                if verbose:
                    print("%s checks out" % (filename))
            else:
                rc = os.system("xmllint --noout --xinclude --schema \
                                %s %s > /dev/null 2>/dev/null" % \
                               (schemaname % schemadir, filename))
                if rc:
                    failures = 1
                    print("%s ***FAILS*** to verify \t\t<----" % (filename))
                    os.system("xmllint --noout --xinclude --schema %s %s" % \
                              (schemaname % schemadir, filename))
                elif verbose:
                    print("%s checks out" % (filename))

    # print out missing bundle information
    if verbose:
        print("")
        if not setup['stdin']:
            # if we've taken a list of files on stdin, there's an
            # excellent chance that referenced bundles do not exist,
            # so skip this check
            for bundle in ref_bundles:
                # check for both regular and genshi bundles
                xmlbundle = "%s.xml" % bundle
                genshibundle = "%s.genshi" % bundle
                allbundles = bundle_list + genshibundle_list
                if (xmlbundle not in allbundles and
                    genshibundle not in allbundles):
                    print("*** Warning: Bundle %s referenced, but does not "
                          "exist." % bundle)
                    
        # verify bundle name attribute matches filename
        for bundle in (bundle_list + genshibundle_list):
            fname = bundle.split('Bundler/')[1].split('.')[0]
            xdata = lxml.etree.parse(bundle)
            bname = xdata.getroot().get('name')
            if fname != bname:
                print("The following names are inconsistent:")
                print("  Filename is %s" % fname)
                print("  Bundle name found in %s is %s" % (fname, bname))

    raise SystemExit(failures)<|MERGE_RESOLUTION|>--- conflicted
+++ resolved
@@ -191,16 +191,10 @@
     failures = 0
     for schemaname, filelist in list(filesets.items()):
         try:
-<<<<<<< HEAD
             schema = lxml.etree.XMLSchema(lxml.etree.parse(open(schemaname %
                                                                 schemadir)))
         except:
             print("Failed to process schema %s" % (schemaname % schemadir))
-=======
-            schema = lxml.etree.XMLSchema(lxml.etree.parse(open(schemaname % (schemadir))))
-        except:
-            print("Failed to process schema %s" % (schemaname % (schemadir)))
->>>>>>> 246557f3
             failures = 1
             continue
         for filename in filelist:

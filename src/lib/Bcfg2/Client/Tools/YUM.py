--- conflicted
+++ resolved
@@ -226,7 +226,6 @@
         self.logger.debug("Yum: Reinstall on verify fail: %s" %
                           Bcfg2.Options.setup.yum_reinstall_broken)
         self.logger.debug("Yum: installonlypkgs: %s" % self.installonlypkgs)
-<<<<<<< HEAD
         self.logger.debug("Yum: verify_flags: %s" %
                           Bcfg2.Options.setup.yum_verify_flags)
         self.logger.debug("Yum: disabled_plugins: %s" %
@@ -235,15 +234,6 @@
                           Bcfg2.Options.setup.yum_enabled_plugins)
 
     def _loadYumBase(self):
-=======
-        self.logger.debug("Yum: verify_flags: %s" % self.verify_flags)
-        self.logger.debug("Yum: disabled_plugins: %s" % 
-                          self.setup["yum_disabled_plugins"])
-        self.logger.debug("Yum: enabled_plugins: %s" % 
-                          self.setup["yum_enabled_plugins"])
-
-    def _loadYumBase(self, setup=None, logger=None):
->>>>>>> f6b3d6dc
         ''' this may be called before PkgTool.__init__() is called on
         this object (when the YUM object is first instantiated;
         PkgTool.__init__() calls RefreshPackages(), which requires a
@@ -264,7 +254,6 @@
         else:
             debuglevel = 0
 
-<<<<<<< HEAD
         if len(Bcfg2.Options.setup.yum_disabled_plugins) > 0:
             rv.preconf.disabled_plugins = \
                 Bcfg2.Options.setup.yum_disabled_plugins
@@ -272,13 +261,6 @@
         if len(Bcfg2.Options.setup.yum_enabled_plugins) > 0:
             rv.preconf.enabled_plugins = \
                 Bcfg2.Options.setup.yum_enabled_plugins
-=======
-        if setup['yum_disabled_plugins']:
-            rv.preconf.disabled_plugins = setup['yum_disabled_plugins']
-
-        if setup['yum_enabled_plugins']:
-            rv.preconf.enabled_plugins = setup['yum_enabled_plugins']
->>>>>>> f6b3d6dc
 
         # pylint: disable=E1121,W0212
         try:
@@ -995,8 +977,8 @@
                             nevra2string(build_yname(pkg.get('name'), inst)))
                         continue
                     status = self.instance_status[inst]
-                    if (not status.get('installed', False) and
-                        Bcfg2.Options.setup.yum_install_missing):
+                    if not status.get('installed', False) and \
+                       Bcfg2.Options.setup.yum_install_missing:
                         queue_pkg(pkg, inst, install_pkgs)
                     elif (status.get('version_fail', False) and
                           Bcfg2.Options.setup.yum_fix_version):

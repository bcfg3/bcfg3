"""This contains all Bcfg2 Tool modules"""

import os
import sys
import stat
<<<<<<< HEAD
=======
import logging
>>>>>>> 3d06f311
import Bcfg2.Client
import Bcfg2.Client.XML
from Bcfg2.Utils import Executor, ClassName
from Bcfg2.Compat import walk_packages  # pylint: disable=W0622
import Bcfg2.Options

__all__ = [m[1] for m in walk_packages(path=__path__)]


class ToolInstantiationError(Exception):
    """ This error is raised if the toolset cannot be instantiated. """
    pass


class Tool(object):
    """ The base tool class.  All tools subclass this.

    .. private-include: _entry_is_complete
    .. autoattribute:: Bcfg2.Client.Tools.Tool.__execs__
    .. autoattribute:: Bcfg2.Client.Tools.Tool.__handles__
    .. autoattribute:: Bcfg2.Client.Tools.Tool.__req__
    .. autoattribute:: Bcfg2.Client.Tools.Tool.__important__
    """

    #: The name of the tool.  By default this uses
    #: :class:`Bcfg2.Client.Tools.ClassName` to ensure that it is the
    #: same as the name of the class.
    name = ClassName()

    #: Full paths to all executables the tool uses.  When the tool is
    #: instantiated it will check to ensure that all of these files
    #: exist and are executable.
    __execs__ = []

    #: A list of 2-tuples of entries handled by this tool.  Each
    #: 2-tuple should contain ``(<tag>, <type>)``, where ``<type>`` is
    #: the ``type`` attribute of the entry.  If this tool handles
    #: entries with no ``type`` attribute, specify None.
    __handles__ = []

    #: A dict that describes the required attributes for entries
    #: handled by this tool.  The keys are the names of tags.  The
    #: values may either be lists of attribute names (if the same
    #: attributes are required by all tags of that name), or dicts
    #: whose keys are the ``type`` attribute and whose values are
    #: lists of attributes required by tags with that ``type``
    #: attribute.  In that case, the ``type`` attribute will also be
    #: required.
    __req__ = {}

    #: A list of entry names that will be treated as important and
    #: installed before other entries.
    __important__ = []

    #: This tool is deprecated, and a warning will be produced if it
    #: is used.
    deprecated = False

    #: This tool is experimental, and a warning will be produced if it
    #: is used.
    experimental = False

    #: List of other tools (by name) that this tool conflicts with.
    #: If any of the listed tools are loaded, they will be removed at
    #: runtime with a warning.
    conflicts = []

    def __init__(self, config):
        """
        :param config: The XML configuration for this client
        :type config: lxml.etree._Element
        :raises: :exc:`Bcfg2.Client.Tools.ToolInstantiationError`
        """
        #: A :class:`Bcfg2.Options.OptionParser` object describing the
        #: option set Bcfg2 was invoked with
        self.setup = Bcfg2.Options.get_option_parser()

        #: A :class:`logging.Logger` object that will be used by this
        #: tool for logging
        self.logger = logging.getLogger(self.name)

        #: The XML configuration for this client
        self.config = config

        #: An :class:`Bcfg2.Utils.Executor` object for
        #: running external commands.
        self.cmd = Executor(timeout=self.setup['command_timeout'])

        #: A list of entries that have been modified by this tool
        self.modified = []

        #: A list of extra entries that are not listed in the
        #: configuration
        self.extra = []

        #: A list of all entries handled by this tool
        self.handled = []

        self._analyze_config()
        self._check_execs()

    def _analyze_config(self):
        """ Analyze the config at tool initialization-time for
        important and handled entries """
        for struct in self.config:
            for entry in struct:
                if (entry.tag == 'Path' and
                    entry.get('important', 'false').lower() == 'true'):
                    self.__important__.append(entry.get('name'))
        self.handled = self.getSupportedEntries()

    def _check_execs(self):
        """ Check all executables used by this tool to ensure that
        they exist and are executable """
        for filename in self.__execs__:
            try:
                mode = stat.S_IMODE(os.stat(filename)[stat.ST_MODE])
            except OSError:
                raise ToolInstantiationError(sys.exc_info()[1])
            except:
                raise ToolInstantiationError("%s: Failed to stat %s" %
                                             (self.name, filename))
            if not mode & stat.S_IEXEC:
                raise ToolInstantiationError("%s: %s not executable" %
                                             (self.name, filename))

<<<<<<< HEAD
    def BundleUpdated(self, bundle, states):  # pylint: disable=W0613
=======

    def BundleUpdated(self, bundle):  # pylint: disable=W0613
>>>>>>> 3d06f311
        """ Callback that is invoked when a bundle has been updated.

        :param bundle: The bundle that has been updated
        :type bundle: lxml.etree._Element
        :returns: dict - A dict of the state of entries suitable for
                  updating :attr:`Bcfg2.Client.Frame.Frame.states`
        """
        return dict()

    def BundleNotUpdated(self, bundle):  # pylint: disable=W0613
        """ Callback that is invoked when a bundle has been updated.

        :param bundle: The bundle that has been updated
        :type bundle: lxml.etree._Element
        :returns: dict - A dict of the state of entries suitable for
                  updating :attr:`Bcfg2.Client.Frame.Frame.states`
        """
        return dict()

    def Inventory(self, structures=None):
        """ Take an inventory of the system as it exists.  This
        involves two steps:

        * Call the appropriate entry-specific Verify method for each
          entry this tool verifies;
        * Call :func:`Bcfg2.Client.Tools.Tool.FindExtra` to populate
          :attr:`Bcfg2.Client.Tools.Tool.extra` with extra entries.

        This implementation of
        :func:`Bcfg2.Client.Tools.Tool.Inventory` calls a
        ``Verify<tag>`` method to verify each entry, where ``<tag>``
        is the entry tag.  E.g., a Path entry would be verified by
        calling :func:`VerifyPath`.

        :param structures: The list of structures (i.e., bundles) to
                           get entries from.  If this is not given,
                           all children of
                           :attr:`Bcfg2.Client.Tools.Tool.config` will
                           be used.
        :type structures: list of lxml.etree._Element
        :returns: dict - A dict of the state of entries suitable for
                  updating :attr:`Bcfg2.Client.Frame.Frame.states`
        """
        if not structures:
            structures = self.config.getchildren()
        mods = self.buildModlist()
        states = dict()
        for struct in structures:
            for entry in struct.getchildren():
                if self.canVerify(entry):
                    try:
                        func = getattr(self, "Verify%s" % entry.tag)
                    except AttributeError:
                        self.logger.error("%s: Cannot verify %s entries" %
                                          (self.name, entry.tag))
                        continue
                    try:
                        states[entry] = func(entry, mods)
                    except:  # pylint: disable=W0702
                        self.logger.error("%s: Unexpected failure verifying %s"
                                          % (self.name,
                                             self.primarykey(entry)),
                                          exc_info=1)
        self.extra = self.FindExtra()
        return states

    def Install(self, entries):
        """ Install entries.  'Install' in this sense means either
        initially install, or update as necessary to match the
        specification.

        This implementation of :func:`Bcfg2.Client.Tools.Tool.Install`
        calls a ``Install<tag>`` method to install each entry, where
        ``<tag>`` is the entry tag.  E.g., a Path entry would be
        installed by calling :func:`InstallPath`.

        :param entries: The entries to install
        :type entries: list of lxml.etree._Element
        :returns: dict - A dict of the state of entries suitable for
                  updating :attr:`Bcfg2.Client.Frame.Frame.states`
        """
        states = dict()
        for entry in entries:
            try:
                func = getattr(self, "Install%s" % entry.tag)
            except AttributeError:
                self.logger.error("%s: Cannot install %s entries" %
                                  (self.name, entry.tag))
                continue
            try:
                states[entry] = func(entry)
                if states[entry]:
                    self.modified.append(entry)
            except:  # pylint: disable=W0702
                self.logger.error("%s: Unexpected failure installing %s" %
                                  (self.name, self.primarykey(entry)),
                                  exc_info=1)
        return states

    def Remove(self, entries):
        """ Remove specified extra entries.

        :param entries: The entries to remove
        :type entries: list of lxml.etree._Element
        :returns: None """
        pass

    def getSupportedEntries(self):
        """ Get all entries that are handled by this tool.

        :returns: list of lxml.etree._Element """
        rv = []
        for struct in self.config.getchildren():
            rv.extend([entry for entry in struct.getchildren()
                       if self.handlesEntry(entry)])
        return rv

    def handlesEntry(self, entry):
        """ Return True if the entry is handled by this tool.

        :param entry: Determine if this entry is handled.
        :type entry: lxml.etree._Element
        :returns: bool
        """
        return (entry.tag, entry.get('type')) in self.__handles__

    def buildModlist(self):
        """ Build a list of all Path entries in the configuration.
        (This can be used to determine which paths might be modified
        from their original state, useful for verifying packages)

        :returns: list of lxml.etree._Element """
        rv = []
        for struct in self.config.getchildren():
            rv.extend([entry.get('name') for entry in struct.getchildren()
                       if entry.tag == 'Path'])
        return rv

    def missing_attrs(self, entry):
        """ Return a list of attributes that were expected on an entry
        (from :attr:`Bcfg2.Client.Tools.Tool.__req__`), but not found.

        :param entry: The entry to find missing attributes on
        :type entry: lxml.etree._Element
        :returns: list of strings """
        required = self.__req__[entry.tag]
        if isinstance(required, dict):
            required = ["type"]
            try:
                required.extend(self.__req__[entry.tag][entry.get("type")])
            except KeyError:
                pass

        return [attr for attr in required
                if attr not in entry.attrib or not entry.attrib[attr]]

    def canVerify(self, entry):
        """ Test if entry can be verified by calling
        :func:`Bcfg2.Client.Tools.Tool._entry_is_complete`.

        :param entry: The entry to evaluate
        :type entry: lxml.etree._Element
        :returns: bool - True if the entry can be verified, False
                  otherwise.
        """
        return self._entry_is_complete(entry, action="verify")

    def FindExtra(self):
        """ Return a list of extra entries, i.e., entries that exist
        on the client but are not in the configuration.

        :returns: list of lxml.etree._Element """
        return []

    def primarykey(self, entry):
        """ Return a string that describes the entry uniquely amongst
        all entries in the configuration.

        :param entry: The entry to describe
        :type entry: lxml.etree._Element
        :returns: string """
        return "%s:%s" % (entry.tag, entry.get("name"))

    def canInstall(self, entry):
        """ Test if entry can be installed by calling
        :func:`Bcfg2.Client.Tools.Tool._entry_is_complete`.

        :param entry: The entry to evaluate
        :type entry: lxml.etree._Element
        :returns: bool - True if the entry can be installed, False
                  otherwise.
        """
        return self._entry_is_complete(entry, action="install")

    def _entry_is_complete(self, entry, action=None):
        """ Test if the entry is complete.  This involves three
        things:

        * The entry is handled by this tool (as reported by
          :func:`Bcfg2.Client.Tools.Tool.handlesEntry`;
        * The entry does not report a bind failure;
        * The entry is not missing any attributes (as reported by
          :func:`Bcfg2.Client.Tools.Tool.missing_attrs`).

        :param entry: The entry to evaluate
        :type entry: lxml.etree._Element
        :param action: The action being performed on the entry (e.g.,
                      "install", "verify").  This is used to produce
                      error messages; if not provided, generic error
                      messages will be used.
        :type action: string
        :returns: bool - True if the entry can be verified, False
                  otherwise.
        """
        if not self.handlesEntry(entry):
            return False

        if 'failure' in entry.attrib:
            if action is None:
                msg = "%s: %s reports bind failure"
            else:
                msg = "%%s: Cannot %s entry %%s with bind failure" % action
            self.logger.error(msg % (self.name, self.primarykey(entry)))
            return False

        missing = self.missing_attrs(entry)
        if missing:
            if action is None:
                desc = "%s is" % self.primarykey(entry)
            else:
                desc = "Cannot %s %s due to" % (action, self.primarykey(entry))
            self.logger.error("%s: %s missing required attribute(s): %s" %
                              (self.name, desc, ", ".join(missing)))
            return False
        return True


class PkgTool(Tool):
    """ PkgTool provides a one-pass install with fallback for use with
    packaging systems.  PkgTool makes a number of assumptions that may
    need to be overridden by a subclass.  For instance, it assumes
    that packages are installed by a shell command; that only one
    version of a given package can be installed; etc.  Nonetheless, it
    offers a strong base for writing simple package tools. """

    #: A tuple describing the format of the command to run to install
    #: a single package.  The first element of the tuple is a string
    #: giving the format of the command, with a single '%s' for the
    #: name of the package or packages to be installed.  The second
    #: element is a tuple whose first element is the format of the
    #: name of the package, and whose second element is a list whose
    #: members are the names of attributes that will be used when
    #: formatting the package name format string.
    pkgtool = ('echo %s', ('%s', ['name']))

    #: The ``type`` attribute of Packages handled by this tool.
    pkgtype = 'echo'

    def __init__(self, config):
        Tool.__init__(self, config)

        #: A dict of installed packages; the keys should be package
        #: names and the values should be simple strings giving the
        #: installed version.
        self.installed = {}
        self.RefreshPackages()

    def VerifyPackage(self, entry, modlist):
        """ Verify the given Package entry.

        :param entry: The Package entry to verify
        :type entry: lxml.etree._Element
        :param modlist: A list of all Path entries in the
                        configuration, which may be considered when
                        verifying a package.  For instance, a package
                        should verify successfully if paths in
                        ``modlist`` have been modified outside the
                        package.
        :type modlist: list of strings
        :returns: bool - True if the package verifies, false otherwise.
        """
        raise NotImplementedError

    def _get_package_command(self, packages):
        """ Get the command to install the given list of packages.

        :param packages: The Package entries to install
        :type packages: list of lxml.etree._Element
        :returns: string - the command to run
        """
        pkgargs = " ".join(self.pkgtool[1][0] %
                           tuple(pkg.get(field)
                                 for field in self.pkgtool[1][1])
                           for pkg in packages)
        return self.pkgtool[0] % pkgargs

    def Install(self, packages):
        """ Run a one-pass install where all required packages are
        installed with a single command, followed by single package
        installs in case of failure.

        :param entries: The entries to install
        :type entries: list of lxml.etree._Element
        :returns: dict - A dict of the state of entries suitable for
                  updating :attr:`Bcfg2.Client.Frame.Frame.states`
        """
        self.logger.info("Trying single pass package install for pkgtype %s" %
                         self.pkgtype)

<<<<<<< HEAD
        pkgcmd = self._get_package_command(packages)
        self.logger.debug("Running command: %s" % pkgcmd)
        if self.cmd.run(pkgcmd):
=======
        states = dict()
        if self.cmd.run(self._get_package_command(packages)):
>>>>>>> 3d06f311
            self.logger.info("Single Pass Succeded")
            # set all package states to true and flush workqueues
            for entry in packages:
                self.logger.debug('Setting state to true for %s' %
                                  self.primarykey(entry))
                states[entry] = True
            self.RefreshPackages()
        else:
            self.logger.error("Single Pass Failed")
            # do single pass installs
            self.RefreshPackages()
            for pkg in packages:
                # handle state tracking updates
                if self.VerifyPackage(pkg, []):
                    self.logger.info("Forcing state to true for pkg %s" %
                                     (pkg.get('name')))
                    states[pkg] = True
                else:
                    self.logger.info("Installing pkg %s version %s" %
                                     (pkg.get('name'), pkg.get('version')))
                    if self.cmd.run(self._get_package_command([pkg])):
                        states[pkg] = True
                    else:
                        states[pkg] = False
                        self.logger.error("Failed to install package %s" %
                                          pkg.get('name'))
            self.RefreshPackages()
        self.modified.extend(entry for entry in packages
                             if entry in states and states[entry])
        return states

    def RefreshPackages(self):
        """ Refresh the internal representation of the package
        database (:attr:`Bcfg2.Client.Tools.PkgTool.installed`).

        :returns: None"""
        raise NotImplementedError

    def FindExtra(self):
        packages = [entry.get('name') for entry in self.getSupportedEntries()]
        extras = [data for data in list(self.installed.items())
                  if data[0] not in packages]
        return [Bcfg2.Client.XML.Element('Package', name=name,
                                         type=self.pkgtype, version=version)
                for (name, version) in extras]
    FindExtra.__doc__ = Tool.FindExtra.__doc__


class SvcTool(Tool):
    """ Base class for tools that handle Service entries """

    def __init__(self, config):
        Tool.__init__(self, config)
        #: List of services that have been restarted
        self.restarted = []
    __init__.__doc__ = Tool.__init__.__doc__

    def get_svc_command(self, service, action):
        """ Return a command that can be run to start or stop a service.

        :param service: The service entry to modify
        :type service: lxml.etree._Element
        :param action: The action to take (e.g., "stop", "start")
        :type action: string
        :returns: string - The command to run
        """
        return '/etc/init.d/%s %s' % (service.get('name'), action)

    def start_service(self, service):
        """ Start a service.

        :param service: The service entry to modify
        :type service: lxml.etree._Element
        :returns: Bcfg2.Utils.ExecutorResult - The return value from
                  :class:`Bcfg2.Utils.Executor.run`
        """
        self.logger.debug('Starting service %s' % service.get('name'))
        return self.cmd.run(self.get_svc_command(service, 'start'))

    def stop_service(self, service):
        """ Stop a service.

        :param service: The service entry to modify
        :type service: lxml.etree._Element
        :returns: Bcfg2.Utils.ExecutorResult - The return value from
                  :class:`Bcfg2.Utils.Executor.run`
        """
        self.logger.debug('Stopping service %s' % service.get('name'))
        return self.cmd.run(self.get_svc_command(service, 'stop'))

    def restart_service(self, service):
        """ Restart a service.

        :param service: The service entry to modify
        :type service: lxml.etree._Element
        :returns: Bcfg2.Utils.ExecutorResult - The return value from
                  :class:`Bcfg2.Utils.Executor.run`
        """
        self.logger.debug('Restarting service %s' % service.get('name'))
        restart_target = service.get('target', 'restart')
        return self.cmd.run(self.get_svc_command(service, restart_target))

    def check_service(self, service):
        """ Check the status a service.

        :param service: The service entry to modify
        :type service: lxml.etree._Element
        :returns: bool - True if the status command returned 0, False
                  otherwise
        """
<<<<<<< HEAD
        return bool(self.cmd.run(self.get_svc_command(service, 'status')))
=======
        return self.cmd.run(self.get_svc_command(service, 'status'))
>>>>>>> 3d06f311

    def Remove(self, services):
        if self.setup['servicemode'] != 'disabled':
            for entry in services:
                entry.set("status", "off")
                self.InstallService(entry)
    Remove.__doc__ = Tool.Remove.__doc__

    def BundleUpdated(self, bundle):
        if self.setup['servicemode'] == 'disabled':
            return

        for entry in bundle:
            if not self.handlesEntry(entry):
                continue

            restart = entry.get("restart", "true").lower()
            if (restart == "false" or
                (restart == "interactive" and not self.setup['interactive'])):
                continue

            success = False
            if entry.get('status') == 'on':
                if self.setup['servicemode'] == 'build':
                    success = self.stop_service(entry)
                elif entry.get('name') not in self.restarted:
                    if self.setup['interactive']:
                        if not Bcfg2.Client.prompt('Restart service %s? (y/N) '
                                                   % entry.get('name')):
                            continue
                    success = self.restart_service(entry)
                    if success:
                        self.restarted.append(entry.get('name'))
            else:
                success = self.stop_service(entry)
            if not success:
                self.logger.error("Failed to manipulate service %s" %
                                  (entry.get('name')))
        return dict()
    BundleUpdated.__doc__ = Tool.BundleUpdated.__doc__

    def Install(self, entries):
        install_entries = []
        for entry in entries:
            if entry.get('install', 'true').lower() == 'false':
                self.logger.info("Installation is false for %s:%s, skipping" %
                                 (entry.tag, entry.get('name')))
            else:
                install_entries.append(entry)
        return Tool.Install(self, install_entries)
    Install.__doc__ = Tool.Install.__doc__

    def InstallService(self, entry):
        """ Install a single service entry.  See
        :func:`Bcfg2.Client.Tools.Tool.Install`.

        :param entry: The Service entry to install
        :type entry: lxml.etree._Element
        :returns: bool - True if installation was successful, False
                  otherwise
        """
        raise NotImplementedError<|MERGE_RESOLUTION|>--- conflicted
+++ resolved
@@ -3,10 +3,7 @@
 import os
 import sys
 import stat
-<<<<<<< HEAD
-=======
 import logging
->>>>>>> 3d06f311
 import Bcfg2.Client
 import Bcfg2.Client.XML
 from Bcfg2.Utils import Executor, ClassName
@@ -133,12 +130,7 @@
                 raise ToolInstantiationError("%s: %s not executable" %
                                              (self.name, filename))
 
-<<<<<<< HEAD
-    def BundleUpdated(self, bundle, states):  # pylint: disable=W0613
-=======
-
     def BundleUpdated(self, bundle):  # pylint: disable=W0613
->>>>>>> 3d06f311
         """ Callback that is invoked when a bundle has been updated.
 
         :param bundle: The bundle that has been updated
@@ -448,14 +440,8 @@
         self.logger.info("Trying single pass package install for pkgtype %s" %
                          self.pkgtype)
 
-<<<<<<< HEAD
-        pkgcmd = self._get_package_command(packages)
-        self.logger.debug("Running command: %s" % pkgcmd)
-        if self.cmd.run(pkgcmd):
-=======
         states = dict()
         if self.cmd.run(self._get_package_command(packages)):
->>>>>>> 3d06f311
             self.logger.info("Single Pass Succeded")
             # set all package states to true and flush workqueues
             for entry in packages:
@@ -566,11 +552,7 @@
         :returns: bool - True if the status command returned 0, False
                   otherwise
         """
-<<<<<<< HEAD
         return bool(self.cmd.run(self.get_svc_command(service, 'status')))
-=======
-        return self.cmd.run(self.get_svc_command(service, 'status'))
->>>>>>> 3d06f311
 
     def Remove(self, services):
         if self.setup['servicemode'] != 'disabled':

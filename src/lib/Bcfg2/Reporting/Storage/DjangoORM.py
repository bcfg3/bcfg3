--- conflicted
+++ resolved
@@ -369,16 +369,12 @@
             self._import_interaction(interaction)
         except:
             self.logger.error("Failed to import interaction: %s" %
-<<<<<<< HEAD
-                              sys.exc_info()[1])
-=======
                     traceback.format_exc().splitlines()[-1])
         finally:
             self.logger.info("%s: Closing database connection" %
                              self.__class__.__name__)
             db.close_connection()
 
->>>>>>> 24a261f8
 
     def validate(self):
         """Validate backend storage.  Should be called once when loaded"""

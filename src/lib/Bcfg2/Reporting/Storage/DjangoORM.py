--- conflicted
+++ resolved
@@ -27,23 +27,15 @@
     # pylint: disable=W0602
     global Interaction, PackageEntry, FilePerms, PathEntry, LinkEntry, \
         Group, Client, Bundle, TYPE_EXTRA, TYPE_BAD, TYPE_MODIFIED, \
-<<<<<<< HEAD
-        FailureEntry, Performance, BaseEntry, ServiceEntry, \
+        FailureEntry, Performance, BaseEntry, ServiceEntry, ActionEntry, \
         POSIXGroupEntry, POSIXUserEntry
-=======
-        FailureEntry, Performance, BaseEntry, ServiceEntry, ActionEntry
->>>>>>> e817da7a
     # pylint: enable=W0602
 
     from Bcfg2.Reporting.models import \
         Interaction, PackageEntry, FilePerms, PathEntry, LinkEntry, \
         Group, Client, Bundle, TYPE_EXTRA, TYPE_BAD, TYPE_MODIFIED, \
-<<<<<<< HEAD
-        FailureEntry, Performance, BaseEntry, ServiceEntry, \
+        FailureEntry, Performance, BaseEntry, ServiceEntry, ActionEntry, \
         POSIXGroupEntry, POSIXUserEntry
-=======
-        FailureEntry, Performance, BaseEntry, ServiceEntry, ActionEntry
->>>>>>> e817da7a
 
 
 def get_all_field_names(model):

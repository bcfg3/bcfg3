""" Miscellaneous useful utility functions, classes, etc., that are
used by both client and server.  Stuff that doesn't fit anywhere
else. """

<<<<<<< HEAD
=======
import os
import re
import sys
import shlex
>>>>>>> cd14868d
import fcntl
import select
import logging
import subprocess
<<<<<<< HEAD
import threading
from Bcfg2.Compat import any  # pylint: disable=W0622
=======
from Bcfg2.Compat import input, any  # pylint: disable=W0622
>>>>>>> cd14868d


class ClassName(object):
    """ This very simple descriptor class exists only to get the name
    of the owner class.  This is used because, for historical reasons,
    we expect every server plugin and every client tool to have a
    ``name`` attribute that is in almost all cases the same as the
    ``__class__.__name__`` attribute of the plugin object.  This makes
    that more dynamic so that each plugin and tool isn't repeating its own
    name."""

    def __get__(self, inst, owner):
        return owner.__name__


class PackedDigitRange(object):  # pylint: disable=E0012,R0924
    """ Representation of a set of integer ranges. A range is
    described by a comma-delimited string of integers and ranges,
    e.g.::

        1,10-12,15-20

    Ranges are inclusive on both bounds, and may include 0.  Negative
    numbers are not supported."""

    def __init__(self, *ranges):
        """ May be instantiated in one of two ways::

            PackedDigitRange(<comma-delimited list of ranges>)

        Or::

            PackedDigitRange(<int_or_range>[, <int_or_range>[, ...]])

        E.g., both of the following are valid::

            PackedDigitRange("1-5,7, 10-12")
            PackedDigitRange("1-5", 7, "10-12")
        """
        self.ranges = []
        self.ints = []
        self.str = ",".join(str(r) for r in ranges)
        if len(ranges) == 1 and "," in ranges[0]:
            ranges = ranges[0].split(",")
        for item in ranges:
            item = str(item).strip()
            if item.endswith("-"):
                self.ranges.append((int(item[:-1]), None))
            elif '-' in str(item):
                self.ranges.append(tuple(int(x) for x in item.split('-')))
            else:
                self.ints.append(int(item))

    def includes(self, other):
        """ Return True if ``other`` is included in this range.
        Functionally equivalent to ``other in range``, which should be
        used instead. """
        return other in self

    def __contains__(self, other):
        other = int(other)
        if other in self.ints:
            return True
        return any((end is None and other >= start) or
                   (end is not None and other >= start and other <= end)
                   for start, end in self.ranges)

    def __repr__(self):
        return "%s:%s" % (self.__class__.__name__, str(self))

    def __str__(self):
        return "[%s]" % self.str


def locked(fd):
    """ Acquire a lock on a file.

    :param fd: The file descriptor to lock
    :type fd: int
    :returns: bool - True if the file is already locked, False
              otherwise """
    try:
        fcntl.lockf(fd, fcntl.LOCK_EX | fcntl.LOCK_NB)
    except IOError:
        return True
    return False


class ExecutorResult(object):
    """ Returned as the result of a call to
    :func:`Bcfg2.Utils.Executor.run`. The result can be accessed via
    the instance variables, documented below, as a boolean (which is
    equivalent to :attr:`Bcfg2.Utils.ExecutorResult.success`), or as a
    tuple, which, for backwards compatibility, is equivalent to
    ``(result.retval, result.stdout.splitlines())``."""

    def __init__(self, stdout, stderr, retval):
        #: The output of the command
        if isinstance(stdout, str):
            self.stdout = stdout
        else:
            self.stdout = stdout.decode('utf-8')

        #: The error produced by the command
        if isinstance(stdout, str):
            self.stderr = stderr
        else:
            self.stderr = stderr.decode('utf-8')

        #: The return value of the command.
        self.retval = retval

        #: Whether or not the command was successful.  If the
        #: ExecutorResult is used as a boolean, ``success`` is
        #: returned.
        self.success = retval == 0

        #: A friendly error message
        self.error = None
        if self.retval:
            if self.stderr:
                self.error = "%s (rv: %s)" % (self.stderr, self.retval)
            elif self.stdout:
                self.error = "%s (rv: %s)" % (self.stdout, self.retval)
            else:
                self.error = "No output or error; return value %s" % \
                    self.retval

    def __repr__(self):
        if self.error:
            return "Errored command result: %s" % self.error
        elif self.stdout:
            return "Successful command result: %s" % self.stdout
        else:
            return "Successful command result: No output"

    def __getitem__(self, idx):
        """ This provides compatibility with the old Executor, which
        returned a tuple of (return value, stdout split by lines). """
        return (self.retval, self.stdout.splitlines())[idx]

    def __len__(self):
        """ This provides compatibility with the old Executor, which
        returned a tuple of (return value, stdout split by lines). """
        return 2

    def __delitem__(self, _):
        raise TypeError("'%s' object doesn't support item deletion" %
                        self.__class__.__name__)

    def __setitem__(self, idx, val):
        raise TypeError("'%s' object does not support item assignment" %
                        self.__class__.__name__)

    def __nonzero__(self):
        return self.__bool__()

    def __bool__(self):
        return self.success


class Executor(object):
    """ A convenient way to run external commands with
    :class:`subprocess.Popen` """

    def __init__(self, timeout=None):
        """
        :param timeout: Set a default timeout for all commands run by
                        this Executor object
        :type timeout: float
        """
        self.logger = logging.getLogger(self.__class__.__name__)
        self.timeout = timeout

    def _timeout(self, proc):
        """ A function suitable for passing to
        :class:`threading.Timer` that kills the given process.

        :param proc: The process to kill upon timeout.
        :type proc: subprocess.Popen
        :returns: None """
        if proc.poll() is None:
            try:
                proc.kill()
                self.logger.warning("Process exceeeded timeout, killing")
            except OSError:
                pass

    def run(self, command, inputdata=None, timeout=None, **kwargs):
        """ Run a command, given as a list, optionally giving it the
        specified input data.  All additional keyword arguments are
        passed through to :class:`subprocess.Popen`.

        :param command: The command to run, as a list (preferred) or
                        as a string.  See :class:`subprocess.Popen` for
                        details.
        :type command: list or string
        :param inputdata: Data to pass to the command on stdin
        :type inputdata: string
        :param timeout: Kill the command if it runs longer than this
                        many seconds.  Set to 0 or -1 to explicitly
                        override a default timeout.
        :type timeout: float
        :returns: :class:`Bcfg2.Utils.ExecutorResult`
        """
        if isinstance(command, str):
            cmdstr = command
        else:
            cmdstr = " ".join(command)
        self.logger.debug("Running: %s" % cmdstr)
        args = dict(shell=False, bufsize=16384, close_fds=True)
        args.update(kwargs)
        args.update(stdin=subprocess.PIPE, stdout=subprocess.PIPE,
                    stderr=subprocess.PIPE)
        proc = subprocess.Popen(command, **args)
        if timeout is None:
            timeout = self.timeout
        if timeout is not None:
            timer = threading.Timer(float(timeout), self._timeout, [proc])
            timer.start()
        try:
            if inputdata:
                for line in inputdata.splitlines():
                    self.logger.debug('> %s' % line)
            (stdout, stderr) = proc.communicate(input=inputdata)

            # py3k fixes
            if not isinstance(stdout, str):
                stdout = stdout.decode('utf-8')  # pylint: disable=E1103
            if not isinstance(stderr, str):
                stderr = stderr.decode('utf-8')  # pylint: disable=E1103

            for line in stdout.splitlines():  # pylint: disable=E1103
                self.logger.debug('< %s' % line)
            for line in stderr.splitlines():  # pylint: disable=E1103
                self.logger.info(line)
            return ExecutorResult(stdout, stderr,
                                  proc.wait())  # pylint: disable=E1101
        finally:
            if timeout is not None:
                timer.cancel()


def list2range(lst):
    ''' convert a list of integers to a set of human-readable ranges.  e.g.:

    [1, 2, 3, 6, 9, 10, 11] -> "[1-3,6,9-11]" '''
    ilst = sorted(int(i) for i in lst)
    ranges = []
    start = None
    last = None
    for i in ilst:
        if not last or i != last + 1:
            if start:
                if start == last:
                    ranges.append(str(start))
                else:
                    ranges.append("%d-%d" % (start, last))
            start = i
        last = i
    if start:
        if start == last:
            ranges.append(str(start))
        else:
            ranges.append("%d-%d" % (start, last))
    if not ranges:
        return ""
    elif len(ranges) > 1 or "-" in ranges[0]:
        return "[%s]" % ",".join(ranges)
    else:
        # only one range consisting of only a single number
        return ranges[0]


def hostnames2ranges(hostnames):
    ''' convert a list of hostnames to a set of human-readable ranges.  e.g.:

    ["foo1.example.com", "foo2.example.com", "foo3.example.com",
        "foo6.example.com"] -> ["foo[1-3,6].example.com"]'''
    hosts = {}
    hostre = re.compile(r'(\w+?)(\d+)(\..*)$')
    for host in hostnames:
        match = hostre.match(host)
        if match:
            key = (match.group(1), match.group(3))
            try:
                hosts[key].append(match.group(2))
            except KeyError:
                hosts[key] = [match.group(2)]

    ranges = []
    for name, nums in hosts.items():
        ranges.append(name[0] + list2range(nums) + name[1])
    return ranges


def safe_input(msg):
    """ input() that flushes the input buffer before accepting input """
    # flush input buffer
    while len(select.select([sys.stdin.fileno()], [], [], 0.0)[0]) > 0:
        os.read(sys.stdin.fileno(), 4096)
    return input(msg)<|MERGE_RESOLUTION|>--- conflicted
+++ resolved
@@ -2,23 +2,15 @@
 used by both client and server.  Stuff that doesn't fit anywhere
 else. """
 
-<<<<<<< HEAD
-=======
 import os
 import re
 import sys
-import shlex
->>>>>>> cd14868d
 import fcntl
 import select
 import logging
 import subprocess
-<<<<<<< HEAD
 import threading
-from Bcfg2.Compat import any  # pylint: disable=W0622
-=======
 from Bcfg2.Compat import input, any  # pylint: disable=W0622
->>>>>>> cd14868d
 
 
 class ClassName(object):

--- conflicted
+++ resolved
@@ -1217,10 +1217,7 @@
                            max_copies=PARANOID_MAX_COPIES)
 INFO_COMMON_OPTIONS.update(CLI_COMMON_OPTIONS)
 INFO_COMMON_OPTIONS.update(SERVER_COMMON_OPTIONS)
-<<<<<<< HEAD
-=======
-
->>>>>>> 29399cbc
+
 
 class OptionParser(OptionSet):
     """ OptionParser bootstraps option parsing, getting the value of

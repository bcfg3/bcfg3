--- conflicted
+++ resolved
@@ -666,13 +666,8 @@
 DB_PORT = \
     Option('Database port',
            default='',
-<<<<<<< HEAD
-           cf=('database', 'port'))
-
-=======
            cf=('database', 'port'),
            deprecated_cf=('statistics', 'database_port'))
->>>>>>> 3435963a
 DB_OPTIONS = \
     Option('Database options',
            default=dict(),

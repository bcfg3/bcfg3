--- conflicted
+++ resolved
@@ -219,35 +219,18 @@
     .. private-include: _must_lock
     """
 
-<<<<<<< HEAD
-=======
-    #: The option to look up in :attr:`section` to determine whether or
-    #: not to use the database capabilities of this plugin.  The option
-    #: is retrieved with
-    #: :py:func:`ConfigParser.SafeConfigParser.getboolean`, and so must
-    #: conform to the possible values that function can handle.
-    option = "use_database"
-
-    def __init__(self, core, datastore):
-        Plugin.__init__(self, core, datastore)
-        use_db = self.core.setup.cfp.getboolean(self.section,
-                                                self.option,
-                                                default=False)
+    def __init__(self, core):
+        Plugin.__init__(self, core)
+        use_db = getattr(Bcfg2.Options.setup, "%s_db" % self.name.lower(),
+                         False)
         if use_db and not HAS_DJANGO:
-            raise PluginInitError("%s.%s is True but Django not found" %
-                                  (self.section, self.option))
+            raise PluginInitError("%s is configured to use the database but "
+                                  "Django libraries are not found" % self.name)
         elif use_db and not self.core.database_available:
-            raise PluginInitError("%s.%s is True but the database is "
-                                  "unavailable due to prior errors" %
-                                  (self.section, self.option))
-
-    def _section(self):
-        """ The section to look in for :attr:`DatabaseBacked.option`
-        """
-        return self.name.lower()
-    section = property(_section)
-
->>>>>>> bf2ee31f
+            raise PluginInitError("%s is configured to use the database but "
+                                  "the database is unavailable due to prior "
+                                  "errors" % self.name)
+
     @property
     def _use_db(self):
         """ Whether or not this plugin is configured to use the
@@ -257,11 +240,6 @@
         if use_db and HAS_DJANGO and self.core.database_available:
             return True
         else:
-<<<<<<< HEAD
-            self.logger.error("%s: use_database is true but django not found" %
-                              self.name)
-=======
->>>>>>> bf2ee31f
             return False
 
     @property
@@ -848,7 +826,8 @@
         """
         stream = self.template.generate(
             **get_xml_template_data(self, metadata)).filter(removecomment)
-        return lxml.etree.XML(stream.render('xml', strip_whitespace=False),
+        return lxml.etree.XML(stream.render('xml',
+                                            strip_whitespace=False).encode(),
                               parser=Bcfg2.Server.XMLParser)
 
     def _match(self, item, metadata, *args):
@@ -958,7 +937,6 @@
         return self._do_xmlmatch(metadata)
 
 
-<<<<<<< HEAD
 class InfoXML(StructFile):
     """ InfoXML files contain Group, Client, and Path tags to set the
     metadata (permissions, owner, etc.) of files. """
@@ -974,116 +952,6 @@
         considers Path tags to allow ``info.xml`` files to set
         different file metadata for different file paths. """
         return self._do_match(metadata, entry)
-=======
-    def _load_children(self, data, idict):
-        """ load children """
-        for item in data.getchildren():
-            if item.tag in self.ignore:
-                continue
-            elif item.tag in self.containers:
-                self.children.append(self.__class__(item, idict, self))
-            else:
-                try:
-                    self.contents[item.tag][item.get('name')] = \
-                        dict(item.attrib)
-                except KeyError:
-                    self.contents[item.tag] = \
-                        {item.get('name'): dict(item.attrib)}
-                if item.text:
-                    self.contents[item.tag][item.get('name')]['__text__'] = \
-                        item.text
-                if item.getchildren():
-                    self.contents[item.tag][item.get('name')]['__children__'] \
-                        = item.getchildren()
-                try:
-                    idict[item.tag].append(item.get('name'))
-                except KeyError:
-                    idict[item.tag] = [item.get('name')]
-
-    def Match(self, metadata, data, entry=lxml.etree.Element("None")):
-        """Return a dictionary of package mappings."""
-        if self.predicate(metadata, entry):
-            for key in self.contents:
-                try:
-                    data[key].update(self.contents[key])
-                except:  # pylint: disable=W0702
-                    data[key] = {}
-                    data[key].update(self.contents[key])
-            for child in self.children:
-                child.Match(metadata, data, entry=entry)
-
-
-class InfoNode (INode):
-    """ :class:`Bcfg2.Server.Plugin.helpers.INode` implementation that
-    includes ``<Path>`` tags, suitable for use with :file:`info.xml`
-    files."""
-
-    raw = dict(
-        Client="lambda m, e: '%(name)s' == m.hostname and predicate(m, e)",
-        Group="lambda m, e: '%(name)s' in m.groups and predicate(m, e)",
-        Path="lambda m, e: ('%(name)s' == e.get('name') or " +
-        "'%(name)s' == e.get('realname')) and " +
-        "predicate(m, e)")
-    nraw = dict(
-        Client="lambda m, e: '%(name)s' != m.hostname and predicate(m, e)",
-        Group="lambda m, e: '%(name)s' not in m.groups and predicate(m, e)",
-        Path="lambda m, e: '%(name)s' != e.get('name') and " +
-        "'%(name)s' != e.get('realname') and " +
-        "predicate(m, e)")
-    containers = ['Group', 'Client', 'Path']
-
-
-class XMLSrc(XMLFileBacked):
-    """ XMLSrc files contain a
-    :class:`Bcfg2.Server.Plugin.helpers.INode` hierarchy that returns
-    matching entries. XMLSrc objects are deprecated and
-    :class:`Bcfg2.Server.Plugin.helpers.StructFile` should be
-    preferred where possible."""
-    __node__ = INode
-    __cacheobj__ = dict
-    __priority_required__ = True
-
-    def __init__(self, filename, fam=None, should_monitor=False, create=None):
-        XMLFileBacked.__init__(self, filename, fam, should_monitor, create)
-        self.items = {}
-        self.cache = None
-        self.pnode = None
-        self.priority = -1
-
-    def HandleEvent(self, _=None):
-        """Read file upon update."""
-        self.items = {}
-        try:
-            xdata = lxml.etree.parse(self.name,
-                                     parser=Bcfg2.Server.XMLParser).getroot()
-        except lxml.etree.XMLSyntaxError:
-            msg = "Failed to parse file %s: %s" % (self.name,
-                                                   sys.exc_info()[1])
-            self.logger.error(msg)
-            raise PluginExecutionError(msg)
-        self.pnode = self.__node__(xdata, self.items)
-        self.cache = None
-        try:
-            self.priority = int(xdata.get('priority'))
-        except (ValueError, TypeError):
-            if self.__priority_required__:
-                msg = "Got bogus priority %s for file %s" % \
-                    (xdata.get('priority'), self.name)
-                self.logger.error(msg)
-                raise PluginExecutionError(msg)
-
-    def Cache(self, metadata):
-        """Build a package dict for a given host."""
-        if self.cache is None or self.cache[0] != metadata:
-            cache = (metadata, self.__cacheobj__())
-            if self.pnode is None:
-                self.logger.error("Cache method called early for %s; "
-                                  "forcing data load" % self.name)
-                self.HandleEvent()
-                return
-            self.pnode.Match(metadata, cache[1])
-            self.cache = cache
->>>>>>> bf2ee31f
 
     def XMLMatch(self, metadata, entry):  # pylint: disable=W0221
         """ Implementation of

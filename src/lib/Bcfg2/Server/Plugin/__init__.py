""" ``Bcfg2.Server.Plugin`` contains server plugin base classes,
interfaces, exceptions, and helper objects.  This module is split into
a number of submodules to make it more manageable, but it imports all
symbols from the submodules, so with the exception of some
documentation it's not necessary to use the submodules.  E.g., you can
(and should) do::

    from Bcfg2.Server.Plugin import Plugin

...rather than::

    from Bcfg2.Server.Plugin.base import Plugin
"""
<<<<<<< HEAD

import Bcfg2.Options

=======
>>>>>>> ee11ee47
# pylint: disable=W0401
from Bcfg2.Server.Plugin.base import *
from Bcfg2.Server.Plugin.interfaces import *
from Bcfg2.Server.Plugin.helpers import *
from Bcfg2.Server.Plugin.exceptions import *


class _OptionContainer(object):
    """ Container for plugin options that are loaded at import time
    """
    options = [
        Bcfg2.Options.Common.default_paranoid,
        Bcfg2.Options.Option(
            cf=('mdata', 'owner'), dest="default_owner", default='root',
            help='Default Path owner'),
        Bcfg2.Options.Option(
            cf=('mdata', 'group'), dest="default_group", default='root',
            help='Default Path group'),
        Bcfg2.Options.Option(
            cf=('mdata', 'important'), dest="default_important",
            default='false', choices=['true', 'false'],
            help='Default Path priority (importance)'),
        Bcfg2.Options.Option(
            cf=('mdata', 'mode'), dest="default_mode", default='644',
            help='Default mode for Path'),
        Bcfg2.Options.Option(
            cf=('mdata', 'secontext'), dest="default_secontext",
            default='__default__', help='Default SELinux context'),
        Bcfg2.Options.Option(
            cf=('mdata', 'sensitive'), dest="default_sensitive",
            default='false',
            help='Default Path sensitivity setting')]


Bcfg2.Options.get_parser().add_component(_OptionContainer)<|MERGE_RESOLUTION|>--- conflicted
+++ resolved
@@ -11,12 +11,8 @@
 
     from Bcfg2.Server.Plugin.base import Plugin
 """
-<<<<<<< HEAD
-
 import Bcfg2.Options
 
-=======
->>>>>>> ee11ee47
 # pylint: disable=W0401
 from Bcfg2.Server.Plugin.base import *
 from Bcfg2.Server.Plugin.interfaces import *

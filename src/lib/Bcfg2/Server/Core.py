""" Bcfg2.Server.Core provides the base core object that server core
implementations inherit from. """

import os
import pwd
import atexit
import logging
import select
import sys
import threading
import time
import inspect
import lxml.etree
import Bcfg2.Server
import Bcfg2.Logger
import Bcfg2.Options
import Bcfg2.DBSettings
import Bcfg2.Server.Statistics
import Bcfg2.Server.FileMonitor
from itertools import chain
from Bcfg2.Server.Cache import Cache
from Bcfg2.Compat import xmlrpclib  # pylint: disable=W0622
from Bcfg2.Server.Plugin.exceptions import *  # pylint: disable=W0401,W0614
from Bcfg2.Server.Plugin.interfaces import *  # pylint: disable=W0401,W0614
from Bcfg2.Server.Plugin import track_statistics

try:
    from django.core.exceptions import ImproperlyConfigured
    from django.core import management
    import django.conf
    HAS_DJANGO = True
except ImportError:
    HAS_DJANGO = False

try:
    import psyco
    psyco.full()
except ImportError:
    pass


def exposed(func):
    """ Decorator that sets the ``exposed`` attribute of a function to
    ``True`` expose it via XML-RPC.  This currently works for both the
    builtin and CherryPy cores, although if other cores are added this
    may need to be made a core-specific function.

    :param func: The function to decorate
    :type func: callable
    :returns: callable - the decorated function"""
    func.exposed = True
    return func


def sort_xml(node, key=None):
    """ Recursively sort an XML document in a deterministic fashion.
    This shouldn't be used to perform a *useful* sort, merely to put
    XML in a deterministic, replicable order.  The document is sorted
    in-place.

    :param node: The root node of the XML tree to sort
    :type node: lxml.etree._Element or lxml.etree.ElementTree
    :param key: The key to sort by
    :type key: callable
    :returns: None
    """
    for child in node:
        sort_xml(child, key)

    try:
        sorted_children = sorted(node, key=key)
    except TypeError:
        sorted_children = node
    node[:] = sorted_children


class CoreInitError(Exception):
    """ Raised when the server core cannot be initialized. """
    pass


class NoExposedMethod (Exception):
    """ Raised when an XML-RPC method is called, but there is no
    method exposed with the given name. """


class DefaultACL(Plugin, ClientACLs):
    """ Default ACL 'plugin' that provides security by default. This
    is only loaded if no other ClientACLs plugin is enabled. """
    create = False

    def __init__(self, core):
        Bcfg2.Server.Plugin.Plugin.__init__(self, core)
        Bcfg2.Server.Plugin.ClientACLs.__init__(self)

    def check_acl_ip(self, address, rmi):
        return (("." not in rmi and
                 not rmi.endswith("_debug") and
                 rmi != 'get_statistics') or
                address[0] == "127.0.0.1")

# in core we frequently want to catch all exceptions, regardless of
# type, so disable the pylint rule that catches that.
# pylint: disable=W0702


class Core(object):
    """ The server core is the container for all Bcfg2 server logic
    and modules. All core implementations must inherit from
    ``Core``. """

    options = [
        Bcfg2.Options.Common.plugins,
        Bcfg2.Options.Common.repository,
        Bcfg2.Options.Common.filemonitor,
        Bcfg2.Options.BooleanOption(
            cf=('server', 'fam_blocking'), default=False,
            help='FAM blocks on startup until all events are processed'),
        Bcfg2.Options.BooleanOption(
            cf=('logging', 'performance'), dest="perflog",
            help="Periodically log performance statistics"),
        Bcfg2.Options.Option(
            cf=('logging', 'performance_interval'), default=300.0,
            type=Bcfg2.Options.Types.timeout,
            help="Performance statistics logging interval in seconds"),
        Bcfg2.Options.Option(
            cf=('caching', 'client_metadata'), dest='client_metadata_cache',
            default='off',
            choices=['off', 'on', 'initial', 'cautious', 'aggressive'])]

    def __init__(self):  # pylint: disable=R0912,R0915
        """
        .. automethod:: _run
        .. automethod:: _block
        .. -----
        .. automethod:: _file_monitor_thread
        .. automethod:: _perflog_thread
        """
        # Record the core as a module variable
        Bcfg2.Server.core = self

        #: A :class:`logging.Logger` object for use by the core
        self.logger = logging.getLogger('bcfg2-server')

        #: Log levels for the various logging handlers with debug True
        #: and False.  Each loglevel dict is a dict of ``logger name
        #: => log level``; the logger names are set in
        #: :mod:`Bcfg2.Logger`.  The logger name ``default`` is
        #: special, and will be used for any log handlers whose name
        #: does not appear elsewhere in the dict.  At a minimum,
        #: ``default`` must be provided.
        self._loglevels = {
            True: dict(default=logging.DEBUG),
            False: dict(console=logging.INFO,
                        default=Bcfg2.Logger.default_log_level())}

        #: Used to keep track of the current debug state of the core.
        self.debug_flag = False

        # enable debugging on the core now.  debugging is enabled on
        # everything else later
        if Bcfg2.Options.setup.debug:
            self.set_core_debug(None, Bcfg2.Options.setup.debug)

        try:
            #: The :class:`Bcfg2.Server.FileMonitor.FileMonitor`
            #: object used by the core to monitor for Bcfg2 data
            #: changes.
            self.fam = Bcfg2.Server.FileMonitor.get_fam()
        except IOError:
            msg = "Failed to instantiate fam driver %s" % \
                Bcfg2.Options.setup.filemonitor
            self.logger.error(msg, exc_info=1)
            raise CoreInitError(msg)

        #: Path to bcfg2.conf
        self.cfile = Bcfg2.Options.setup.config

        #: Dict of plugins that are enabled.  Keys are the plugin
        #: names (just the plugin name, in the correct case; e.g.,
        #: "Cfg", not "Bcfg2.Server.Plugins.Cfg"), and values are
        #: plugin objects.
        self.plugins = {}

        #: Blacklist of plugins that conflict with enabled plugins.
        #: If two plugins are loaded that conflict with each other,
        #: the first one loaded wins.
        self.plugin_blacklist = {}

        #: The Metadata plugin
        self.metadata = None

        #: Revision of the Bcfg2 specification.  This will be sent to
        #: the client in the configuration, and can be set by a
        #: :class:`Bcfg2.Server.Plugin.interfaces.Version` plugin.
        self.revision = '-1'

        atexit.register(self.shutdown)

        #: Threading event to signal worker threads (e.g.,
        #: :attr:`fam_thread`) to shutdown
        self.terminate = threading.Event()

        #: RLock to be held on writes to the backend db
        self.db_write_lock = threading.RLock()

        # mapping of group name => plugin name to record where groups
        # that are created by Connector plugins came from
        self._dynamic_groups = dict()

<<<<<<< HEAD
=======
        #: Whether or not it's possible to use the Django database
        #: backend for plugins that have that capability
        self._database_available = False
        if Bcfg2.settings.HAS_DJANGO:
            db_settings = Bcfg2.settings.DATABASES['default']
            if ('daemon' in self.setup and 'daemon_uid' in self.setup and
                self.setup['daemon'] and self.setup['daemon_uid'] and
                db_settings['ENGINE'].endswith(".sqlite3") and
                not os.path.exists(db_settings['NAME'])):
                # syncdb will create the sqlite database, and we're
                # going to daemonize, dropping privs to a non-root
                # user, so we need to chown the database after
                # creating it
                do_chown = True
            else:
                do_chown = False

            from django.core.exceptions import ImproperlyConfigured
            from django.core import management
            try:
                management.call_command("syncdb", interactive=False,
                                        verbosity=0)
                self._database_available = True
            except ImproperlyConfigured:
                self.logger.error("Django configuration problem: %s" %
                                  sys.exc_info()[1])
            except:
                self.logger.error("Database update failed: %s" %
                                  sys.exc_info()[1])

            if do_chown and self._database_available:
                try:
                    os.chown(db_settings['NAME'],
                             self.setup['daemon_uid'],
                             self.setup['daemon_gid'])
                except OSError:
                    err = sys.exc_info()[1]
                    self.logger.error("Failed to set ownership of database "
                                      "at %s: %s" % (db_settings['NAME'], err))

        #: The CA that signed the server cert
        self.ca = setup['ca']

>>>>>>> bf2ee31f
        #: The FAM :class:`threading.Thread`,
        #: :func:`_file_monitor_thread`
        self.fam_thread = \
            threading.Thread(name="%sFAMThread" %
                             Bcfg2.Options.setup.filemonitor.__name__,
                             target=self._file_monitor_thread)

        #: The :class:`threading.Thread` that reports performance
        #: statistics to syslog.
        self.perflog_thread = None
        if Bcfg2.Options.setup.perflog:
            self.perflog_thread = \
                threading.Thread(name="PerformanceLoggingThread",
                                 target=self._perflog_thread)

        #: A :func:`threading.Lock` for use by
        #: :func:`Bcfg2.Server.FileMonitor.FileMonitor.handle_event_set`
        self.lock = threading.Lock()

        #: A :class:`Bcfg2.Server.Cache.Cache` object for caching client
        #: metadata
        self.metadata_cache = Cache("Metadata")

        #: Whether or not it's possible to use the Django database
        #: backend for plugins that have that capability
        self._database_available = False
        if HAS_DJANGO:
            try:
                management.call_command("syncdb", interactive=False,
                                        verbosity=0)
                self._database_available = True
            except ImproperlyConfigured:
                err = sys.exc_info()[1]
                self.logger.error("Django configuration problem: %s" % err)
            except:
                err = sys.exc_info()[1]
                self.logger.error("Updating database %s failed: %s" %
                                  (Bcfg2.Options.setup.db_name, err))

    def __str__(self):
        return self.__class__.__name__

    def plugins_by_type(self, base_cls):
        """ Return a list of loaded plugins that match the passed type.

        The returned list is sorted in ascending order by the plugins'
        ``sort_order`` value. The
        :attr:`Bcfg2.Server.Plugin.base.Plugin.sort_order` defaults to
        500, but can be overridden by individual plugins. Plugins with
        the same numerical sort_order value are sorted in alphabetical
        order by their name.

        :param base_cls: The base plugin interface class to match (see
                         :mod:`Bcfg2.Server.Plugin.interfaces`)
        :type base_cls: type
        :returns: list of :attr:`Bcfg2.Server.Plugin.base.Plugin`
                  objects
        """
        return sorted([plugin for plugin in self.plugins.values()
                       if isinstance(plugin, base_cls)],
                      key=lambda p: (p.sort_order, p.name))

    def _perflog_thread(self):
        """ The thread that periodically logs performance statistics
        to syslog. """
        self.logger.debug("Performance logging thread starting")
        while not self.terminate.isSet():
            self.terminate.wait(Bcfg2.Options.setup.performance_interval)
            if not self.terminate.isSet():
                for name, stats in self.get_statistics(None).items():
                    self.logger.info("Performance statistics: "
                                     "%s min=%.06f, max=%.06f, average=%.06f, "
                                     "count=%d" % ((name, ) + stats))
        self.logger.info("Performance logging thread terminated")

    def _file_monitor_thread(self):
        """ The thread that runs the
        :class:`Bcfg2.Server.FileMonitor.FileMonitor`. This also
        queries :class:`Bcfg2.Server.Plugin.interfaces.Version`
        plugins for the current revision of the Bcfg2 repo. """
        self.logger.debug("File monitor thread starting")
        famfd = self.fam.fileno()
        terminate = self.terminate
        while not terminate.isSet():
            if famfd:
                select.select([famfd], [], [], 2)
            elif not self.fam.pending():
                terminate.wait(15)
            if self.fam.pending():
                try:
                    self._update_vcs_revision()
                except:
                    self.logger.error("Error updating VCS revision: %s" %
                                      sys.exc_info()[1])
            try:
                self.fam.handle_event_set(self.lock)
            except:
                self.logger.error("Error handling event set: %s" %
                                  sys.exc_info()[1])
        self.logger.info("File monitor thread terminated")

    @track_statistics()
    def _update_vcs_revision(self):
        """ Update the revision of the current configuration on-disk
        from the VCS plugin """
        for plugin in self.plugins_by_type(Version):
            try:
                newrev = plugin.get_revision()
                if newrev != self.revision:
                    self.logger.debug("Updated to revision %s" % newrev)
                self.revision = newrev
                break
            except:
                self.logger.warning("Error getting revision from %s: %s" %
                                    (plugin.name, sys.exc_info()[1]))
                self.revision = '-1'

    def load_plugins(self):
        """ Load all plugins, setting
        :attr:`Bcfg2.Server.Core.BaseCore.plugins` and
        :attr:`Bcfg2.Server.Core.BaseCore.metadata` as side effects.
        This does not start plugin threads; that is done later, in
        :func:`Bcfg2.Server.Core.BaseCore.run` """
        for plugin in Bcfg2.Options.setup.plugins:
            if not plugin in self.plugins:
                self.init_plugin(plugin)

        # Remove blacklisted plugins
        for plugin, blacklist in list(self.plugin_blacklist.items()):
            if len(blacklist) > 0:
                self.logger.error("The following plugins conflict with %s;"
                                  "Unloading %s" % (plugin, blacklist))
            for plug in blacklist:
                del self.plugins[plug]

        # Log deprecated and experimental plugins
        expl = []
        depr = []
        for plug in list(self.plugins.values()):
            if plug.experimental:
                expl.append(plug)
            if plug.deprecated:
                depr.append(plug)
        if expl:
            self.logger.info("Loading experimental plugin(s): %s" %
                             (" ".join([x.name for x in expl])))
            self.logger.info("NOTE: Interfaces subject to change")
        if depr:
            self.logger.info("Loading deprecated plugin(s): %s" %
                             (" ".join([x.name for x in depr])))

        # Find the metadata plugin and set self.metadata
        mlist = self.plugins_by_type(Metadata)
        if len(mlist) >= 1:
            self.metadata = mlist[0]
            if len(mlist) > 1:
                self.logger.error("Multiple Metadata plugins loaded; using %s"
                                  % self.metadata)
        else:
            self.logger.error("No Metadata plugin loaded; "
                              "failed to instantiate Core")
            raise CoreInitError("No Metadata Plugin")

        # ensure that an ACL plugin is loaded
        if not self.plugins_by_type(Bcfg2.Server.Plugin.ClientACLs):
            self.init_plugin(DefaultACL)

    def init_plugin(self, plugin):
        """ Import and instantiate a single plugin.  The plugin is
        stored to :attr:`plugins`.

        :param plugin: The plugin class to load.
        :type plugin: type
        :returns: None
        """
        self.logger.debug("Loading plugin %s" % plugin.name)
        # Blacklist conflicting plugins
        cplugs = [conflict for conflict in plugin.conflicts
                  if conflict in self.plugins]
        self.plugin_blacklist[plugin.name] = cplugs
        try:
            self.plugins[plugin.name] = plugin(self)
        except PluginInitError:
            self.logger.error("Failed to instantiate plugin %s" % plugin,
                              exc_info=1)
        except OSError:
            err = sys.exc_info()[1]
            self.logger.error("Failed to add a file monitor while "
                              "instantiating plugin %s: %s" % (plugin, err))
        except:
            self.logger.error("Unexpected instantiation failure for plugin %s"
                              % plugin, exc_info=1)

    def shutdown(self):
        """ Perform plugin and FAM shutdown tasks. """
        self.logger.info("Shutting down core...")
        if not self.terminate.isSet():
            self.terminate.set()
            self.fam.shutdown()
            self.logger.info("FAM shut down")
            for plugin in list(self.plugins.values()):
                plugin.shutdown()
            self.logger.info("All plugins shut down")

    @property
    def metadata_cache_mode(self):
        """ Get the client :attr:`metadata_cache` mode.  Options are
        off, initial, cautious, aggressive, on (synonym for
        cautious). See :ref:`server-caching` for more details. """
        mode = Bcfg2.Options.setup.client_metadata_cache
        if mode == "on":
            return "cautious"
        else:
            return mode

    def client_run_hook(self, hook, metadata):
        """ Invoke hooks from
        :class:`Bcfg2.Server.Plugin.interfaces.ClientRunHooks` plugins
        for a given stage.

        :param hook: The name of the stage to run hooks for.  A stage
                     can be any abstract function defined in the
                     :class:`Bcfg2.Server.Plugin.interfaces.ClientRunHooks`
                     interface.
        :type hook: string
        :param metadata: Client metadata to run the hook for.  This
                         will be passed as the sole argument to each
                         hook.
        :type metadata: Bcfg2.Server.Plugins.Metadata.ClientMetadata
        """
        self.logger.debug("Running %s hooks for %s" % (hook,
                                                       metadata.hostname))
        start = time.time()
        try:
            for plugin in self.plugins_by_type(ClientRunHooks):
                try:
                    getattr(plugin, hook)(metadata)
                except AttributeError:
                    err = sys.exc_info()[1]
                    self.logger.error("Unknown attribute: %s" % err)
                    raise
                except:
                    err = sys.exc_info()[1]
                    self.logger.error("%s: Error invoking hook %s: %s" %
                                      (plugin, hook, err))
        finally:
            Bcfg2.Server.Statistics.stats.add_value(
                "%s:client_run_hook:%s" %
                (self.__class__.__name__, hook),
                time.time() - start)

    @Bcfg2.Server.Statistics.track_statistics()
    def validate_structures(self, metadata, data):
        """ Checks the data structures by calling the
        :func:`Bcfg2.Server.Plugin.interfaces.StructureValidator.validate_structures`
        method of
        :class:`Bcfg2.Server.Plugin.interfaces.StructureValidator`
        plugins.

        :param metadata: Client metadata to validate structures for
        :type metadata: Bcfg2.Server.Plugins.Metadata.ClientMetadata
        :param data: The list of structures (i.e., bundles) for this
                     client
        :type data: list of lxml.etree._Element objects
        """
        self.logger.debug("Validating structures for %s" % metadata.hostname)
        for plugin in self.plugins_by_type(StructureValidator):
            try:
                plugin.validate_structures(metadata, data)
            except ValidationError:
                err = sys.exc_info()[1]
                self.logger.error("Plugin %s structure validation failed: %s" %
                                  (plugin.name, err))
                raise
            except:
                self.logger.error("Plugin %s: unexpected structure validation "
                                  "failure" % plugin.name, exc_info=1)

    @Bcfg2.Server.Statistics.track_statistics()
    def validate_goals(self, metadata, data):
        """ Checks that the config matches the goals enforced by
        :class:`Bcfg2.Server.Plugin.interfaces.GoalValidator` plugins
        by calling
        :func:`Bcfg2.Server.Plugin.interfaces.GoalValidator.validate_goals`.

        :param metadata: Client metadata to validate goals for
        :type metadata: Bcfg2.Server.Plugins.Metadata.ClientMetadata
        :param data: The list of structures (i.e., bundles) for this
                     client
        :type data: list of lxml.etree._Element objects
        """
        self.logger.debug("Validating goals for %s" % metadata.hostname)
        for plugin in self.plugins_by_type(GoalValidator):
            try:
                plugin.validate_goals(metadata, data)
            except ValidationError:
                err = sys.exc_info()[1]
                self.logger.error("Plugin %s goal validation failed: %s" %
                                  (plugin.name, err.message))
                raise
            except:
                self.logger.error("Plugin %s: unexpected goal validation "
                                  "failure" % plugin.name, exc_info=1)

    @Bcfg2.Server.Statistics.track_statistics()
    def GetStructures(self, metadata):
        """ Get all structures (i.e., bundles) for the given client

        :param metadata: Client metadata to get structures for
        :type metadata: Bcfg2.Server.Plugins.Metadata.ClientMetadata
        :returns: list of :class:`lxml.etree._Element` objects
        """
        self.logger.debug("Getting structures for %s" % metadata.hostname)
        structures = list(
            chain(*[struct.BuildStructures(metadata)
                    for struct in self.plugins_by_type(Structure)]))
        sbundles = [b.get('name') for b in structures if b.tag == 'Bundle']
        missing = [b for b in metadata.bundles if b not in sbundles]
        if missing:
            self.logger.error("Client %s configuration missing bundles: %s" %
                              (metadata.hostname, ':'.join(missing)))
        return structures

    @Bcfg2.Server.Statistics.track_statistics()
    def BindStructures(self, structures, metadata, config):
        """ Given a list of structures (i.e. bundles), bind all the
        entries in them and add the structures to the config.

        :param structures: The list of structures for this client
        :type structures: list of lxml.etree._Element objects
        :param metadata: Client metadata to bind structures for
        :type metadata: Bcfg2.Server.Plugins.Metadata.ClientMetadata
        :param config: The configuration document to add fully-bound
                       structures to. Modified in-place.
        :type config: lxml.etree._Element
        """
        self.logger.debug("Binding structures for %s" % metadata.hostname)
        for astruct in structures:
            try:
                self.BindStructure(astruct, metadata)
                config.append(astruct)
            except:
                self.logger.error("error in BindStructure", exc_info=1)

    @Bcfg2.Server.Statistics.track_statistics()
    def BindStructure(self, structure, metadata):
        """ Bind all elements in a single structure (i.e., bundle).

        :param structure: The structure to bind.  Modified in-place.
        :type structures: lxml.etree._Element
        :param metadata: Client metadata to bind structure for
        :type metadata: Bcfg2.Server.Plugins.Metadata.ClientMetadata
        """
        self.logger.debug("Binding structure %s for %s" %
                          (structure.get("name", "unknown"),
                           metadata.hostname))
        for entry in structure.getchildren():
            if entry.tag.startswith("Bound"):
                entry.tag = entry.tag[5:]
                continue
            try:
                self.Bind(entry, metadata)
            except:
                exc = sys.exc_info()[1]
                if 'failure' not in entry.attrib:
                    entry.set('failure', 'bind error: %s' % exc)
                if isinstance(exc, PluginExecutionError):
                    msg = "Failed to bind entry"
                else:
                    msg = "Unexpected failure binding entry"
                self.logger.error("%s %s:%s: %s" %
                                  (msg, entry.tag, entry.get('name'), exc))

    def Bind(self, entry, metadata):
        """ Bind a single entry using the appropriate generator.

        :param entry: The entry to bind.  Modified in-place.
        :type entry: lxml.etree._Element
        :param metadata: Client metadata to bind structure for
        :type metadata: Bcfg2.Server.Plugins.Metadata.ClientMetadata
        """
        start = time.time()
        if 'altsrc' in entry.attrib:
            oldname = entry.get('name')
            entry.set('name', entry.get('altsrc'))
            entry.set('realname', oldname)
            del entry.attrib['altsrc']
            try:
                ret = self.Bind(entry, metadata)
                entry.set('name', oldname)
                del entry.attrib['realname']
                return ret
            except:
                self.logger.error("Failed binding entry %s:%s with altsrc %s" %
                                  (entry.tag, entry.get('realname'),
                                   entry.get('name')))
                entry.set('name', oldname)
                self.logger.error("Falling back to %s:%s" %
                                  (entry.tag, entry.get('name')))

        generators = self.plugins_by_type(Generator)
        glist = [gen for gen in generators
                 if entry.get('name') in gen.Entries.get(entry.tag, {})]
        if len(glist) == 1:
            return glist[0].Entries[entry.tag][entry.get('name')](entry,
                                                                  metadata)
        elif len(glist) > 1:
            generators = ", ".join([gen.name for gen in glist])
            self.logger.error("%s %s served by multiple generators: %s" %
                              (entry.tag, entry.get('name'), generators))
        g2list = [gen for gen in generators
                  if gen.HandlesEntry(entry, metadata)]
        try:
            if len(g2list) == 1:
                return g2list[0].HandleEntry(entry, metadata)
            entry.set('failure', 'no matching generator')
            raise PluginExecutionError("No matching generator: %s:%s" %
                                       (entry.tag, entry.get('name')))
        finally:
            Bcfg2.Server.Statistics.stats.add_value("%s:Bind:%s" %
                                                    (self.__class__.__name__,
                                                     entry.tag),
                                                    time.time() - start)

    def BuildConfiguration(self, client):
        """ Build the complete configuration for a client.

        :param client: The hostname of the client to build the
                       configuration for
        :type client: string
        :returns: :class:`lxml.etree._Element` - A complete Bcfg2
                  configuration document """
        self.logger.debug("Building configuration for %s" % client)
        start = time.time()
        config = lxml.etree.Element("Configuration", version='2.0',
                                    revision=self.revision)
        try:
            meta = self.build_metadata(client)
        except MetadataConsistencyError:
            self.logger.error("Metadata consistency error for client %s" %
                              client)
            return lxml.etree.Element("error", type='metadata error')

        self.client_run_hook("start_client_run", meta)

        try:
            structures = self.GetStructures(meta)
        except:
            self.logger.error("Error in GetStructures", exc_info=1)
            return lxml.etree.Element("error", type='structure error')

        self.validate_structures(meta, structures)

        # Perform altsrc consistency checking
        esrcs = {}
        for struct in structures:
            for entry in struct:
                key = (entry.tag, entry.get('name'))
                if key in esrcs:
                    if esrcs[key] != entry.get('altsrc'):
                        self.logger.error("Found inconsistent altsrc mapping "
                                          "for entry %s:%s" % key)
                else:
                    esrcs[key] = entry.get('altsrc', None)
        del esrcs

        self.BindStructures(structures, meta, config)

        self.validate_goals(meta, config)

        self.client_run_hook("end_client_run", meta)

        sort_xml(config, key=lambda e: e.get('name'))

        self.logger.info("Generated config for %s in %.03f seconds" %
                         (client, time.time() - start))
        return config

    def HandleEvent(self, event):
        """ Handle a change in the Bcfg2 config file.

        :param event: The event to handle
        :type event: Bcfg2.Server.FileMonitor.Event
        """
        if event.filename != self.cfile:
            self.logger.error("Got event for unknown file: %s" %
                              event.filename)
            return
        if event.code2str() in ['deleted', 'exists']:
            # ignore config file deletion, and ignore the initial
            # 'exists' event as well.  we've already parsed options on
            # startup, we don't need to parse them twice.
            return
        Bcfg2.Options.get_parser().reparse()
        self.metadata_cache.expire()

    def block_for_fam_events(self, handle_events=False):
        """ Block until all fam events have been handleed, optionally
        handling events as well.  (Setting ``handle_events=True`` is
        useful for local server cores that don't spawn an event
        handling thread.)"""
        slept = 0
        log_interval = 3
        if handle_events:
            self.fam.handle_events_in_interval(1)
            slept += 1
        if Bcfg2.Options.setup.fam_blocking:
            time.sleep(1)
            slept += 1
            while self.fam.pending() != 0:
                time.sleep(1)
                slept += 1
                if slept % log_interval == 0:
                    self.logger.debug("Sleeping to handle FAM events...")
        self.logger.debug("Slept %s seconds while handling FAM events" % slept)

    def run(self):
        """ Run the server core. This calls :func:`_run`, starts the
        :attr:`fam_thread`, and calls :func:`_block`, but note that it
        is the responsibility of the server core implementation to
        call :func:`shutdown` under normal operation. This also
        handles creation of the directory containing the pidfile, if
        necessary."""
        if not self._run():
            self.shutdown()
            return False

        try:
            self.load_plugins()

            self.fam.start()
            self.fam_thread.start()
            self.fam.AddMonitor(self.cfile, self)
            if self.perflog_thread is not None:
                self.perflog_thread.start()

            for plug in self.plugins_by_type(Threaded):
                plug.start_threads()
        except:
            self.shutdown()
            raise

        self.block_for_fam_events()
        self._block()

    def _run(self):
        """ Start up the server; this method should return
        immediately.  This must be overridden by a core
        implementation. """
        raise NotImplementedError

    def _block(self):
        """ Enter the infinite loop.  This method should not return
        until the server is killed.  This must be overridden by a core
        implementation. """
        raise NotImplementedError

    def GetDecisions(self, metadata, mode):
        """ Get the decision list for a client.

        :param metadata: Client metadata to get the decision list for
        :type metadata: Bcfg2.Server.Plugins.Metadata.ClientMetadata
        :param mode: The decision mode ("whitelist" or "blacklist")
        :type mode: string
        :returns: list of Decision tuples ``(<entry tag>, <entry name>)``
        """
        self.logger.debug("Getting decision list for %s" % metadata.hostname)
        result = []
        for plugin in self.plugins_by_type(Decision):
            try:
                result.extend(plugin.GetDecisions(metadata, mode))
            except:
                self.logger.error("Plugin: %s failed to generate decision list"
                                  % plugin.name, exc_info=1)
        return result

    @Bcfg2.Server.Statistics.track_statistics()
    def check_acls(self, address, rmi):
        """ Check client IP address and metadata object against all
        :class:`Bcfg2.Server.Plugin.interfaces.ClientACLs` plugins.
        If any ACL plugin denies access, then access is denied.  ACLs
        are checked in two phases: First, with the client IP address;
        and second, with the client metadata object.  This lets an ACL
        interface do a quick rejection based on IP before metadata is
        ever built.

        :param address: The address pair of the client to check ACLs for
        :type address: tuple of (<ip address>, <port>)
        :param rmi: The fully-qualified name of the RPC call
        :param rmi: string
        :returns: bool
        """
        plugins = self.plugins_by_type(Bcfg2.Server.Plugin.ClientACLs)
        try:
            ip_checks = [p.check_acl_ip(address, rmi) for p in plugins]
        except:
            self.logger.error("Unexpected error checking ACLs for %s for %s: "
                              "%s" % (address[0], rmi, sys.exc_info()[1]))
            return False  # failsafe

        if all(ip_checks):
            # if all ACL plugins return True (allow), then allow
            self.logger.debug("Client %s passed IP-based ACL checks for %s" %
                              (address[0], rmi))
            return True
        elif False in ip_checks:
            # if any ACL plugin returned False (deny), then deny
            self.logger.warning("Client %s failed IP-based ACL checks for %s" %
                                (address[0], rmi))
            return False
        # else, no plugins returned False, but not all plugins
        # returned True, so some plugin returned None (defer), so
        # defer.

        client, metadata = self.resolve_client(address)
        try:
            rv = all(p.check_acl_metadata(metadata, rmi) for p in plugins)
            if rv:
                self.logger.debug(
                    "Client %s passed metadata ACL checks for %s" %
                    (metadata.hostname, rmi))
            else:
                self.logger.warning(
                    "Client %s failed metadata ACL checks for %s" %
                    (metadata.hostname, rmi))
            return rv
        except:
            self.logger.error("Unexpected error checking ACLs for %s for %s: "
                              "%s" % (client, rmi, sys.exc_info()[1]))
            return False  # failsafe

    @Bcfg2.Server.Statistics.track_statistics()
    def build_metadata(self, client_name):
        """ Build initial client metadata for a client

        :param client_name: The name of the client to build metadata
                            for
        :type client_name: string
        :returns: :class:`Bcfg2.Server.Plugins.Metadata.ClientMetadata`
        """
        if not hasattr(self, 'metadata'):
            # some threads start before metadata is even loaded
            raise MetadataRuntimeError("Metadata not loaded yet")
        if self.metadata_cache_mode == 'initial':
            # the Metadata plugin handles loading the cached data if
            # we're only caching the initial metadata object
            imd = None
        else:
            imd = self.metadata_cache.get(client_name, None)
        if not imd:
            self.logger.debug("Building metadata for %s" % client_name)
            try:
                imd = self.metadata.get_initial_metadata(client_name)
            except MetadataConsistencyError:
                self.critical_error(
                    "Client metadata resolution error for %s: %s" %
                    (client_name, sys.exc_info()[1]))
            connectors = self.plugins_by_type(Connector)
            for conn in connectors:
                groups = conn.get_additional_groups(imd)
                groupnames = []
                for group in groups:
                    if hasattr(group, "name"):
                        groupname = group.name
                        if groupname in self._dynamic_groups:
                            if self._dynamic_groups[groupname] == conn.name:
                                self.metadata.groups[groupname] = group
                            else:
                                self.logger.warning(
                                    "Refusing to clobber dynamic group %s "
                                    "defined by %s" %
                                    (self._dynamic_groups[groupname],
                                     groupname))
                        elif groupname in self.metadata.groups:
                            # not recorded as a dynamic group, but
                            # present in metadata.groups -- i.e., a
                            # static group
                            self.logger.warning(
                                "Refusing to clobber predefined group %s" %
                                groupname)
                        else:
                            self.metadata.groups[groupname] = group
                            self._dynamic_groups[groupname] = conn.name
                        groupnames.append(groupname)
                    else:
                        groupnames.append(group)

                self.metadata.merge_additional_groups(imd, groupnames)
            for conn in connectors:
                data = conn.get_additional_data(imd)
                self.metadata.merge_additional_data(imd, conn.name, data)
            imd.query.by_name = self.build_metadata
            if self.metadata_cache_mode in ['cautious', 'aggressive']:
                self.metadata_cache[client_name] = imd
        else:
            self.logger.debug("Using cached metadata object for %s" %
                              client_name)
        return imd

    def process_statistics(self, client_name, statistics):
        """ Process uploaded statistics for client.

        :param client_name: The name of the client to process
                            statistics for
        :type client_name: string
        :param statistics: The statistics document to process
        :type statistics: lxml.etree._Element
        """
        self.logger.debug("Processing statistics for %s" % client_name)
        meta = self.build_metadata(client_name)
        state = statistics.find(".//Statistics")
        if state.get('version') >= '2.0':
            for plugin in self.plugins_by_type(Statistics):
                try:
                    plugin.process_statistics(meta, statistics)
                except:
                    self.logger.error("Plugin %s failed to process stats from "
                                      "%s" % (plugin.name, meta.hostname),
                                      exc_info=1)

        self.logger.info("Client %s reported state %s" % (client_name,
                                                          state.get('state')))
        self.client_run_hook("end_statistics", meta)

    @track_statistics()
    def resolve_client(self, address, cleanup_cache=False, metadata=True):
        """ Given a client address, get the client hostname and
        optionally metadata.

        :param address: The address pair of the client to get the
                        canonical hostname for.
        :type address: tuple of (<ip address>, <port>)
        :param cleanup_cache: Tell the
                              :class:`Bcfg2.Server.Plugin.interfaces.Metadata`
                              plugin in :attr:`metadata` to clean up
                              any client or session cache it might
                              keep
        :type cleanup_cache: bool
        :param metadata: Build a
                         :class:`Bcfg2.Server.Plugins.Metadata.ClientMetadata`
                         object for this client as well.  This is
                         offered for convenience.
        :type metadata: bool
        :returns: tuple - If ``metadata`` is False, returns
                  ``(<canonical hostname>, None)``; if ``metadata`` is
                  True, returns ``(<canonical hostname>, <client
                  metadata object>)``
        """
        try:
            client = self.metadata.resolve_client(address,
                                                  cleanup_cache=cleanup_cache)
            if metadata:
                meta = self.build_metadata(client)
            else:
                meta = None
        except MetadataConsistencyError:
            err = sys.exc_info()[1]
            self.critical_error("Client metadata resolution error for %s: %s" %
                                (address[0], err))
        except MetadataRuntimeError:
            err = sys.exc_info()[1]
            self.critical_error('Metadata system runtime failure for %s: %s' %
                                (address[0], err))
        return (client, meta)

    def critical_error(self, message):
        """ Log an error with its traceback and return an XML-RPC fault
        to the client.

        :param message: The message to log and return to the client
        :type message: string
        :raises: :exc:`xmlrpclib.Fault`
        """
        self.logger.error(message, exc_info=1)
        raise xmlrpclib.Fault(xmlrpclib.APPLICATION_ERROR,
                              "Critical failure: %s" % message)

    def _get_rmi_objects(self):
        """ Get a dict (name: object) of all objects that may have RMI
        calls.  Currently, that includes all plugins and the FAM. """
        rv = {self.fam.__class__.__name__: self.fam}
        rv.update(self.plugins)
        return rv

    def _get_rmi(self):
        """ Get a list of RMI calls exposed by plugins """
        rmi = dict()
        for pname, pinst in self._get_rmi_objects().items():
            for mname in pinst.__rmi__:
                rmi["%s.%s" % (pname, mname)] = getattr(pinst, mname)
        return rmi

    def _resolve_exposed_method(self, method_name):
        """ Resolve a method name to the callable that implements that
        method.

        :param method_name: Name of the method to resolve
        :type method_name: string
        :returns: callable
        """
        try:
            func = getattr(self, method_name)
        except AttributeError:
            raise NoExposedMethod(method_name)
        if not getattr(func, "exposed", False):
            raise NoExposedMethod(method_name)
        return func

    # XMLRPC handlers start here

    @exposed
    def listMethods(self, address):  # pylint: disable=W0613
        """ List all exposed methods, including plugin RMI.

        :param address: Client (address, port) pair
        :type address: tuple
        :returns: list of exposed method names
        """
        methods = [name
                   for name, func in inspect.getmembers(self, callable)
                   if (getattr(func, "exposed", False) and
                       self.check_acls(address, name))]
        methods.extend([m for m in self._get_rmi().keys()
                        if self.check_acls(address, m)])
        return methods

    @exposed
    def methodHelp(self, address, method_name):  # pylint: disable=W0613
        """ Get help from the docstring of an exposed method

        :param address: Client (address, port) pair
        :type address: tuple
        :param method_name: The name of the method to get help on
        :type method_name: string
        :returns: string - The help message from the method's docstring
        """
        try:
            func = self._resolve_exposed_method(method_name)
        except NoExposedMethod:
            return ""
        return func.__doc__

    @exposed
    @track_statistics()
    def DeclareVersion(self, address, version):
        """ Declare the client version.

        :param address: Client (address, port) pair
        :type address: tuple
        :param version: The client's declared version
        :type version: string
        :returns: bool - True on success
        :raises: :exc:`xmlrpclib.Fault`
        """
        client = self.resolve_client(address, metadata=False)[0]
        self.logger.debug("%s is running Bcfg2 client version %s" % (client,
                                                                     version))
        try:
            self.metadata.set_version(client, version)
        except (MetadataConsistencyError, MetadataRuntimeError):
            err = sys.exc_info()[1]
            self.critical_error("Unable to set version for %s: %s" %
                                (client, err))
        return True

    @exposed
    def GetProbes(self, address):
        """ Fetch probes for the client.

        :param address: Client (address, port) pair
        :type address: tuple
        :returns: lxml.etree._Element - XML tree describing probes for
                  this client
        :raises: :exc:`xmlrpclib.Fault`
        """
        resp = lxml.etree.Element('probes')
        client, metadata = self.resolve_client(address, cleanup_cache=True)
        self.logger.debug("Getting probes for %s" % client)
        try:
            for plugin in self.plugins_by_type(Probing):
                for probe in plugin.GetProbes(metadata):
                    resp.append(probe)
            self.logger.debug("Sending probe list to %s" % client)
            return lxml.etree.tostring(resp,
                                       xml_declaration=False).decode('UTF-8')
        except:
            err = sys.exc_info()[1]
            self.critical_error("Error determining probes for %s: %s" %
                                (client, err))

    @exposed
    def RecvProbeData(self, address, probedata):
        """ Receive probe data from clients.

        :param address: Client (address, port) pair
        :type address: tuple
        :returns: bool - True on success
        :raises: :exc:`xmlrpclib.Fault`
        """
        client, metadata = self.resolve_client(address)
        self.logger.debug("Receiving probe data from %s" % client)
        if self.metadata_cache_mode == 'cautious':
            # clear the metadata cache right after building the
            # metadata object; that way the cache is cleared for any
            # new probe data that's received, but the metadata object
            # that's created for RecvProbeData doesn't get cached.
            # I.e., the next metadata object that's built, after probe
            # data is processed, is cached.
            self.metadata_cache.expire(client)
        try:
            xpdata = lxml.etree.XML(probedata.encode('utf-8'),
                                    parser=Bcfg2.Server.XMLParser)
        except lxml.etree.XMLSyntaxError:
            err = sys.exc_info()[1]
            self.critical_error("Failed to parse probe data from client %s: %s"
                                % (client, err))

        sources = []
        for data in xpdata:
            source = data.get('source')
            if source not in sources:
                if source not in self.plugins:
                    self.logger.warning("Failed to locate plugin %s" % source)
                    continue
                sources.append(source)

        for source in sources:
            datalist = [data for data in xpdata
                        if data.get('source') == source]
            try:
                self.plugins[source].ReceiveData(metadata, datalist)
            except:
                err = sys.exc_info()[1]
                self.critical_error("Failed to process probe data from client "
                                    "%s: %s" % (client, err))
        return True

    @exposed
    def AssertProfile(self, address, profile):
        """ Set profile for a client.

        :param address: Client (address, port) pair
        :type address: tuple
        :returns: bool - True on success
        :raises: :exc:`xmlrpclib.Fault`
        """
        client = self.resolve_client(address, metadata=False)[0]
        self.logger.debug("%s sets its profile to %s" % (client, profile))
        try:
            self.metadata.set_profile(client, profile, address)
        except (MetadataConsistencyError, MetadataRuntimeError):
            err = sys.exc_info()[1]
            self.critical_error("Unable to assert profile for %s: %s" %
                                (client, err))
        return True

    @exposed
    def GetConfig(self, address):
        """ Build config for a client by calling
        :func:`BuildConfiguration`.

        :param address: Client (address, port) pair
        :type address: tuple
        :returns: lxml.etree._Element - The full configuration
                  document for the client
        :raises: :exc:`xmlrpclib.Fault`
        """
        client = self.resolve_client(address)[0]
        try:
            config = self.BuildConfiguration(client)
            return lxml.etree.tostring(config,
                                       xml_declaration=False).decode('UTF-8')
        except MetadataConsistencyError:
            self.critical_error("Metadata consistency failure for %s" % client)

    @exposed
    def RecvStats(self, address, stats):
        """ Act on statistics upload with :func:`process_statistics`.

        :param address: Client (address, port) pair
        :type address: tuple
        :returns: bool - True on success
        :raises: :exc:`xmlrpclib.Fault`
        """
        client = self.resolve_client(address)[0]
        sdata = lxml.etree.XML(stats.encode('utf-8'),
                               parser=Bcfg2.Server.XMLParser)
        self.process_statistics(client, sdata)
        return True

    @exposed
    def GetDecisionList(self, address, mode):
        """ Get the decision list for the client with :func:`GetDecisions`.

        :param address: Client (address, port) pair
        :type address: tuple
        :returns: list of decision tuples
        :raises: :exc:`xmlrpclib.Fault`
        """
        metadata = self.resolve_client(address)[1]
        return self.GetDecisions(metadata, mode)

    @property
    def database_available(self):
        """ True if the database is configured and available, False
        otherwise. """
        return self._database_available

    @exposed
    def get_statistics(self, _):
        """ Get current statistics about component execution from
        :attr:`Bcfg2.Server.Statistics.stats`.

        :returns: dict - The statistics data as returned by
                  :func:`Bcfg2.Server.Statistics.Statistics.display` """
        return Bcfg2.Server.Statistics.stats.display()

    @exposed
    def toggle_debug(self, address):
        """ Toggle debug status of the FAM and all plugins

        :param address: Client (address, port) pair
        :type address: tuple
        :returns: bool - The new debug state of the FAM
        """
        return self.set_debug(address, not self.debug_flag)

    @exposed
    def toggle_core_debug(self, address):
        """ Toggle debug status of the server core

        :param address: Client (address, hostname) pair
        :type address: tuple
        :returns: bool - The new debug state of the FAM
        """
        return self.set_core_debug(address, not self.debug_flag)

    @exposed
    def toggle_fam_debug(self, address):
        """ Toggle debug status of the FAM

        :returns: bool - The new debug state of the FAM
        """
        self.logger.warning("Deprecated method set_fam_debug called by %s" %
                            address[0])
        return "This method is deprecated and will be removed in a future " + \
            "release\n%s" % self.fam.toggle_debug()

    @exposed
    def set_debug(self, address, debug):
        """ Explicitly set debug status of the FAM and all plugins

        :param address: Client (address, hostname) pair
        :type address: tuple
        :param debug: The new debug status.  This can either be a
                      boolean, or a string describing the state (e.g.,
                      "true" or "false"; case-insensitive)
        :type debug: bool or string
        :returns: bool - The new debug state
        """
        if debug not in [True, False]:
            debug = debug.lower() == "true"
        for plugin in self.plugins.values():
            plugin.set_debug(debug)
        rv = self.set_core_debug(address, debug)
        return self.fam.set_debug(debug) and rv

    @exposed
    def set_core_debug(self, _, debug):
        """ Explicity set debug status of the server core

        :param debug: The new debug status.  This can either be a
                      boolean, or a string describing the state (e.g.,
                      "true" or "false"; case-insensitive)
        :type debug: bool or string
        :returns: bool - The new debug state of the FAM
        """
        if debug not in [True, False]:
            debug = debug.lower() == "true"
        self.debug_flag = debug
        self.logger.info("Core: debug = %s" % debug)
        levels = self._loglevels[self.debug_flag]
        for handler in logging.root.handlers:
            try:
                level = levels.get(handler.name, levels['default'])
                self.logger.debug("Setting %s log handler to %s" %
                                  (handler.name, logging.getLevelName(level)))
            except AttributeError:
                level = levels['default']
                self.logger.debug("Setting unknown log handler %s to %s" %
                                  (handler, logging.getLevelName(level)))
            handler.setLevel(level)
        return self.debug_flag

    @exposed
    def set_fam_debug(self, address, debug):
        """ Explicitly set debug status of the FAM

        :param debug: The new debug status of the FAM.  This can
                      either be a boolean, or a string describing the
                      state (e.g., "true" or "false";
                      case-insensitive)
        :type debug: bool or string
        :returns: bool - The new debug state of the FAM
        """
        if debug not in [True, False]:
            debug = debug.lower() == "true"
        self.logger.warning("Deprecated method set_fam_debug called by %s" %
                            address[0])
        return "This method is deprecated and will be removed in a future " + \
            "release\n%s" % self.fam.set_debug(debug)


class NetworkCore(Core):
    """ A server core that actually listens on the network, can be
    daemonized, etc."""
    options = Core.options + [
        Bcfg2.Options.Common.daemon, Bcfg2.Options.Common.syslog,
        Bcfg2.Options.Common.location, Bcfg2.Options.Common.ssl_key,
        Bcfg2.Options.Common.ssl_cert, Bcfg2.Options.Common.ssl_ca,
        Bcfg2.Options.BooleanOption(
            '--listen-all', cf=('server', 'listen_all'), default=False,
            help="Listen on all interfaces"),
        Bcfg2.Options.Option(
            cf=('server', 'umask'), default='0077', help='Server umask',
            type=Bcfg2.Options.Types.octal),
        Bcfg2.Options.Option(
            cf=('server', 'user'), default=0, dest='daemon_uid',
            type=Bcfg2.Options.Types.username,
            help="User to run the server daemon as"),
        Bcfg2.Options.Option(
            cf=('server', 'group'), default=0, dest='daemon_gid',
            type=Bcfg2.Options.Types.groupname,
            help="Group to run the server daemon as")]

    def __init__(self):
        Core.__init__(self)

        #: The CA that signed the server cert
        self.ca = Bcfg2.Options.setup.ca

        if self._database_available:
            db_settings = django.conf.settings.DATABASES['default']
            if (Bcfg2.Options.setup.daemon and
                    Bcfg2.Options.setup.daemon_uid and
                    db_settings['ENGINE'].endswith(".sqlite3") and
                    not os.path.exists(db_settings['NAME'])):
                # syncdb will create the sqlite database, and we're
                # going to daemonize, dropping privs to a non-root
                # user, so we need to chown the database after
                # creating it
                try:
                    os.chown(db_settings['NAME'],
                             Bcfg2.Options.setup.daemon_uid,
                             Bcfg2.Options.setup.daemon_gid)
                except OSError:
                    err = sys.exc_info()[1]
                    self.logger.error("Failed to set ownership of database "
                                      "at %s: %s" % (db_settings['NAME'], err))
    __init__.__doc__ = Core.__init__.__doc__.split(".. -----")[0] + \
        "\n.. automethod:: _daemonize\n"

    def __str__(self):
        if hasattr(Bcfg2.Options.setup, "location"):
            return "%s(%s)" % (self.__class__.__name__,
                               Bcfg2.Options.setup.location)
        else:
            return Core.__str__(self)

    def run(self):
        """ Run the server core.  This calls :func:`_daemonize` before
        calling :func:`Bcfg2.Server.Core.Core.run` to run the server
        core. """
        if Bcfg2.Options.setup.daemon:
            # if we're dropping privs, then the pidfile is likely
            # /var/run/bcfg2-server/bcfg2-server.pid or similar.
            # since some OSes clean directories out of /var/run on
            # reboot, we need to ensure that the directory containing
            # the pidfile exists and has the appropriate permissions
            piddir = os.path.dirname(Bcfg2.Options.setup.daemon)
            if not os.path.exists(piddir):
                os.makedirs(piddir)
                os.chown(piddir,
                         Bcfg2.Options.setup.daemon_uid,
                         Bcfg2.Options.setup.daemon_gid)
                os.chmod(piddir, 493)  # 0775
            if not self._daemonize():
                return False

            # rewrite $HOME. pulp stores its auth creds in ~/.pulp, so
            # this is necessary to make that work when privileges are
            # dropped
            os.environ['HOME'] = \
                pwd.getpwuid(Bcfg2.Options.setup.daemon_uid)[5]
        else:
            os.umask(int(Bcfg2.Options.setup.umask, 8))

        Core.run(self)

    def authenticate(self, cert, user, password, address):
        """ Authenticate a client connection with
        :func:`Bcfg2.Server.Plugin.interfaces.Metadata.AuthenticateConnection`.

        :param cert: an x509 certificate
        :type cert: dict
        :param user: The username of the user trying to authenticate
        :type user: string
        :param password: The password supplied by the client
        :type password: string
        :param address: An address pair of ``(<ip address>, <port>)``
        :type address: tuple
        :return: bool - True if the authenticate succeeds, False otherwise
        """
        if self.ca:
            acert = cert
        else:
            # No ca, so no cert validation can be done
            acert = None
        return self.metadata.AuthenticateConnection(acert, user, password,
                                                    address)

    def _daemonize(self):
        """ Daemonize the server and write the pidfile.  This must be
        overridden by a core implementation. """
        raise NotImplementedError<|MERGE_RESOLUTION|>--- conflicted
+++ resolved
@@ -208,52 +208,6 @@
         # that are created by Connector plugins came from
         self._dynamic_groups = dict()
 
-<<<<<<< HEAD
-=======
-        #: Whether or not it's possible to use the Django database
-        #: backend for plugins that have that capability
-        self._database_available = False
-        if Bcfg2.settings.HAS_DJANGO:
-            db_settings = Bcfg2.settings.DATABASES['default']
-            if ('daemon' in self.setup and 'daemon_uid' in self.setup and
-                self.setup['daemon'] and self.setup['daemon_uid'] and
-                db_settings['ENGINE'].endswith(".sqlite3") and
-                not os.path.exists(db_settings['NAME'])):
-                # syncdb will create the sqlite database, and we're
-                # going to daemonize, dropping privs to a non-root
-                # user, so we need to chown the database after
-                # creating it
-                do_chown = True
-            else:
-                do_chown = False
-
-            from django.core.exceptions import ImproperlyConfigured
-            from django.core import management
-            try:
-                management.call_command("syncdb", interactive=False,
-                                        verbosity=0)
-                self._database_available = True
-            except ImproperlyConfigured:
-                self.logger.error("Django configuration problem: %s" %
-                                  sys.exc_info()[1])
-            except:
-                self.logger.error("Database update failed: %s" %
-                                  sys.exc_info()[1])
-
-            if do_chown and self._database_available:
-                try:
-                    os.chown(db_settings['NAME'],
-                             self.setup['daemon_uid'],
-                             self.setup['daemon_gid'])
-                except OSError:
-                    err = sys.exc_info()[1]
-                    self.logger.error("Failed to set ownership of database "
-                                      "at %s: %s" % (db_settings['NAME'], err))
-
-        #: The CA that signed the server cert
-        self.ca = setup['ca']
-
->>>>>>> bf2ee31f
         #: The FAM :class:`threading.Thread`,
         #: :func:`_file_monitor_thread`
         self.fam_thread = \
@@ -286,12 +240,12 @@
                                         verbosity=0)
                 self._database_available = True
             except ImproperlyConfigured:
-                err = sys.exc_info()[1]
-                self.logger.error("Django configuration problem: %s" % err)
+                self.logger.error("Django configuration problem: %s" %
+                                  sys.exc_info()[1])
             except:
-                err = sys.exc_info()[1]
                 self.logger.error("Updating database %s failed: %s" %
-                                  (Bcfg2.Options.setup.db_name, err))
+                                  (Bcfg2.Options.setup.db_name,
+                                   sys.exc_info()[1]))
 
     def __str__(self):
         return self.__class__.__name__

""" Bcfg2.Server.Core provides the base core object that server core
implementations inherit from. """

import os
import pwd
import atexit
import logging
import select
import sys
import threading
import time
import inspect
import lxml.etree
<<<<<<< HEAD
=======
import daemon
import Bcfg2.settings
>>>>>>> ee11ee47
import Bcfg2.Server
import Bcfg2.Logger
import Bcfg2.Options
import Bcfg2.DBSettings
import Bcfg2.Server.Statistics
import Bcfg2.Server.FileMonitor
from itertools import chain
from Bcfg2.Server.Cache import Cache
from Bcfg2.Compat import xmlrpclib, wraps  # pylint: disable=W0622
from Bcfg2.Server.Plugin.exceptions import *  # pylint: disable=W0401,W0614
from Bcfg2.Server.Plugin.interfaces import *  # pylint: disable=W0401,W0614
from Bcfg2.Server.Statistics import track_statistics

try:
    from django.core.exceptions import ImproperlyConfigured
    import django.conf
    HAS_DJANGO = True
except ImportError:
    HAS_DJANGO = False

try:
    import psyco
    psyco.full()
except ImportError:
    pass


def exposed(func):
    """ Decorator that sets the ``exposed`` attribute of a function to
    ``True`` expose it via XML-RPC.  This currently works for both the
    builtin and CherryPy cores, although if other cores are added this
    may need to be made a core-specific function.

    :param func: The function to decorate
    :type func: callable
    :returns: callable - the decorated function"""
    func.exposed = True
    return func


def sort_xml(node, key=None):
    """ Recursively sort an XML document in a deterministic fashion.
    This shouldn't be used to perform a *useful* sort, merely to put
    XML in a deterministic, replicable order.  The document is sorted
    in-place.

    :param node: The root node of the XML tree to sort
    :type node: lxml.etree._Element or lxml.etree.ElementTree
    :param key: The key to sort by
    :type key: callable
    :returns: None
    """
    for child in node:
        sort_xml(child, key)

    try:
        sorted_children = sorted(node, key=key)
    except TypeError:
        sorted_children = node
    node[:] = sorted_children


def close_db_connection(func):
    """ Decorator that closes the Django database connection at the end of
    the function.  This should decorate any exposed function that
    might open a database connection. """
    @wraps(func)
    def inner(self, *args, **kwargs):
        """ The decorated function """
        rv = func(self, *args, **kwargs)
        if self._database_available:  # pylint: disable=W0212
            from django import db
            self.logger.debug("%s: Closing database connection" %
                              threading.current_thread().getName())
            db.close_connection()
        return rv

    return inner


class CoreInitError(Exception):
    """ Raised when the server core cannot be initialized. """
    pass


class NoExposedMethod (Exception):
    """ Raised when an XML-RPC method is called, but there is no
    method exposed with the given name. """


class DefaultACL(Plugin, ClientACLs):
    """ Default ACL 'plugin' that provides security by default. This
    is only loaded if no other ClientACLs plugin is enabled. """
    create = False

    def __init__(self, core):
        Bcfg2.Server.Plugin.Plugin.__init__(self, core)
        Bcfg2.Server.Plugin.ClientACLs.__init__(self)

    def check_acl_ip(self, address, rmi):
        return (("." not in rmi and
                 not rmi.endswith("_debug") and
                 rmi != 'get_statistics') or
                address[0] == "127.0.0.1")

# in core we frequently want to catch all exceptions, regardless of
# type, so disable the pylint rule that catches that.
# pylint: disable=W0702


class Core(object):
    """ The server core is the container for all Bcfg2 server logic
    and modules. All core implementations must inherit from
    ``Core``. """

    options = [
        Bcfg2.Options.Common.plugins,
        Bcfg2.Options.Common.repository,
        Bcfg2.Options.Common.filemonitor,
        Bcfg2.Options.BooleanOption(
            "--no-fam-blocking", cf=('server', 'fam_blocking'),
            dest="fam_blocking", default=True,
            help='FAM blocks on startup until all events are processed'),
        Bcfg2.Options.BooleanOption(
            cf=('logging', 'performance'), dest="perflog",
            help="Periodically log performance statistics"),
        Bcfg2.Options.Option(
            cf=('logging', 'performance_interval'), default=300.0,
            type=Bcfg2.Options.Types.timeout,
            help="Performance statistics logging interval in seconds"),
        Bcfg2.Options.Option(
            cf=('caching', 'client_metadata'), dest='client_metadata_cache',
            default='off',
            choices=['off', 'on', 'initial', 'cautious', 'aggressive'])]

    #: The name of this server core. This can be overridden by core
    #: implementations to provide a more specific name.
    name = "Core"

    def __init__(self):  # pylint: disable=R0912,R0915
        """
<<<<<<< HEAD
=======
        :param setup: A Bcfg2 options dict
        :type setup: Bcfg2.Options.OptionParser

        .. automethod:: _daemonize
        .. automethod:: _drop_privileges
>>>>>>> ee11ee47
        .. automethod:: _run
        .. automethod:: _block
        .. -----
        .. automethod:: _file_monitor_thread
        .. automethod:: _perflog_thread
        """
        # Record the core as a module variable
        Bcfg2.Server.core = self

        #: A :class:`logging.Logger` object for use by the core
        self.logger = logging.getLogger('bcfg2-server')

        #: Log levels for the various logging handlers with debug True
        #: and False.  Each loglevel dict is a dict of ``logger name
        #: => log level``; the logger names are set in
        #: :mod:`Bcfg2.Logger`.  The logger name ``default`` is
        #: special, and will be used for any log handlers whose name
        #: does not appear elsewhere in the dict.  At a minimum,
        #: ``default`` must be provided.
        self._loglevels = {
            True: dict(default=logging.DEBUG),
            False: dict(console=logging.INFO,
                        default=Bcfg2.Logger.default_log_level())}

        #: Used to keep track of the current debug state of the core.
        self.debug_flag = False

        # enable debugging on the core now.  debugging is enabled on
        # everything else later
        if Bcfg2.Options.setup.debug:
            self.set_core_debug(None, Bcfg2.Options.setup.debug)

        try:
            #: The :class:`Bcfg2.Server.FileMonitor.FileMonitor`
            #: object used by the core to monitor for Bcfg2 data
            #: changes.
            self.fam = Bcfg2.Server.FileMonitor.get_fam()
        except IOError:
            msg = "Failed to instantiate fam driver %s" % \
                Bcfg2.Options.setup.filemonitor
            self.logger.error(msg, exc_info=1)
            raise CoreInitError(msg)

        #: Path to bcfg2.conf
        self.cfile = Bcfg2.Options.setup.config

        #: Dict of plugins that are enabled.  Keys are the plugin
        #: names (just the plugin name, in the correct case; e.g.,
        #: "Cfg", not "Bcfg2.Server.Plugins.Cfg"), and values are
        #: plugin objects.
        self.plugins = {}

        #: Blacklist of plugins that conflict with enabled plugins.
        #: If two plugins are loaded that conflict with each other,
        #: the first one loaded wins.
        self.plugin_blacklist = {}

        #: The Metadata plugin
        self.metadata = None

        #: Revision of the Bcfg2 specification.  This will be sent to
        #: the client in the configuration, and can be set by a
        #: :class:`Bcfg2.Server.Plugin.interfaces.Version` plugin.
        self.revision = '-1'

        atexit.register(self.shutdown)
        #: if :func:`Bcfg2.Server.Core.shutdown` is called explicitly,
        #: then :mod:`atexit` calls it *again*, so it gets called
        #: twice.  This is potentially bad, so we use
        #: :attr:`Bcfg2.Server.Core._running` as a flag to determine
        #: if the core needs to be shutdown, and only do it once.
        self._running = True

        #: Threading event to signal worker threads (e.g.,
        #: :attr:`fam_thread`) to shutdown
        self.terminate = threading.Event()

        #: RLock to be held on writes to the backend db
        self.db_write_lock = threading.RLock()

        # mapping of group name => plugin name to record where groups
        # that are created by Connector plugins came from
        self._dynamic_groups = dict()

        #: The FAM :class:`threading.Thread`,
        #: :func:`_file_monitor_thread`
        self.fam_thread = \
            threading.Thread(name="%sFAMThread" %
                             Bcfg2.Options.setup.filemonitor.__name__,
                             target=self._file_monitor_thread)

        #: The :class:`threading.Thread` that reports performance
        #: statistics to syslog.
        self.perflog_thread = None
        if Bcfg2.Options.setup.perflog:
            self.perflog_thread = \
                threading.Thread(name="PerformanceLoggingThread",
                                 target=self._perflog_thread)

        #: A :func:`threading.Lock` for use by
        #: :func:`Bcfg2.Server.FileMonitor.FileMonitor.handle_event_set`
        self.lock = threading.Lock()

        #: A :class:`Bcfg2.Server.Cache.Cache` object for caching client
        #: metadata
        self.metadata_cache = Cache("Metadata")

        #: Whether or not it's possible to use the Django database
        #: backend for plugins that have that capability
        self._database_available = False
        if HAS_DJANGO:
            try:
                Bcfg2.DBSettings.sync_databases(interactive=False,
                                                verbosity=0)
                self._database_available = True
            except ImproperlyConfigured:
                self.logger.error("Django configuration problem: %s" %
                                  sys.exc_info()[1])
            except:
                self.logger.error("Updating database %s failed: %s" %
                                  (Bcfg2.Options.setup.db_name,
                                   sys.exc_info()[1]))

    def __str__(self):
        return self.__class__.__name__

    def plugins_by_type(self, base_cls):
        """ Return a list of loaded plugins that match the passed type.

        The returned list is sorted in ascending order by the plugins'
        ``sort_order`` value. The
        :attr:`Bcfg2.Server.Plugin.base.Plugin.sort_order` defaults to
        500, but can be overridden by individual plugins. Plugins with
        the same numerical sort_order value are sorted in alphabetical
        order by their name.

        :param base_cls: The base plugin interface class to match (see
                         :mod:`Bcfg2.Server.Plugin.interfaces`)
        :type base_cls: type
        :returns: list of :attr:`Bcfg2.Server.Plugin.base.Plugin`
                  objects
        """
        return sorted([plugin for plugin in self.plugins.values()
                       if isinstance(plugin, base_cls)],
                      key=lambda p: (p.sort_order, p.name))

    def _perflog_thread(self):
        """ The thread that periodically logs performance statistics
        to syslog. """
        self.logger.debug("Performance logging thread starting")
        while not self.terminate.isSet():
            self.terminate.wait(Bcfg2.Options.setup.performance_interval)
            if not self.terminate.isSet():
                for name, stats in self.get_statistics(None).items():
                    self.logger.info("Performance statistics: "
                                     "%s min=%.06f, max=%.06f, average=%.06f, "
                                     "count=%d" % ((name, ) + stats))
        self.logger.info("Performance logging thread terminated")

    def _file_monitor_thread(self):
        """ The thread that runs the
        :class:`Bcfg2.Server.FileMonitor.FileMonitor`. This also
        queries :class:`Bcfg2.Server.Plugin.interfaces.Version`
        plugins for the current revision of the Bcfg2 repo. """
        self.logger.debug("File monitor thread starting")
        famfd = self.fam.fileno()
        terminate = self.terminate
        while not terminate.isSet():
            if famfd:
                select.select([famfd], [], [], 2)
            elif not self.fam.pending():
                terminate.wait(15)
            if self.fam.pending():
                try:
                    self._update_vcs_revision()
                except:
                    self.logger.error("Error updating VCS revision: %s" %
                                      sys.exc_info()[1])
            try:
                self.fam.handle_event_set(self.lock)
            except:
                self.logger.error("Error handling event set: %s" %
                                  sys.exc_info()[1])
        self.logger.info("File monitor thread terminated")

    @track_statistics()
    def _update_vcs_revision(self):
        """ Update the revision of the current configuration on-disk
        from the VCS plugin """
        for plugin in self.plugins_by_type(Version):
            try:
                newrev = plugin.get_revision()
                if newrev != self.revision:
                    self.logger.debug("Updated to revision %s" % newrev)
                self.revision = newrev
                break
            except:
                self.logger.warning("Error getting revision from %s: %s" %
                                    (plugin.name, sys.exc_info()[1]))
                self.revision = '-1'

    def load_plugins(self):
        """ Load all plugins, setting
        :attr:`Bcfg2.Server.Core.BaseCore.plugins` and
        :attr:`Bcfg2.Server.Core.BaseCore.metadata` as side effects.
        This does not start plugin threads; that is done later, in
        :func:`Bcfg2.Server.Core.BaseCore.run` """
        for plugin in Bcfg2.Options.setup.plugins:
            if plugin not in self.plugins:
                self.init_plugin(plugin)

        # Remove blacklisted plugins
        for plugin, blacklist in list(self.plugin_blacklist.items()):
            if len(blacklist) > 0:
                self.logger.error("The following plugins conflict with %s;"
                                  "Unloading %s" % (plugin, blacklist))
            for plug in blacklist:
                del self.plugins[plug]

        # Log deprecated and experimental plugins
        expl = []
        depr = []
        for plug in list(self.plugins.values()):
            if plug.experimental:
                expl.append(plug)
            if plug.deprecated:
                depr.append(plug)
        if expl:
            self.logger.info("Loading experimental plugin(s): %s" %
                             (" ".join([x.name for x in expl])))
            self.logger.info("NOTE: Interfaces subject to change")
        if depr:
            self.logger.info("Loading deprecated plugin(s): %s" %
                             (" ".join([x.name for x in depr])))

        # Find the metadata plugin and set self.metadata
        mlist = self.plugins_by_type(Metadata)
        if len(mlist) >= 1:
            self.metadata = mlist[0]
            if len(mlist) > 1:
                self.logger.error("Multiple Metadata plugins loaded; using %s"
                                  % self.metadata)
        else:
            self.logger.error("No Metadata plugin loaded; "
                              "failed to instantiate Core")
            raise CoreInitError("No Metadata Plugin")

        # ensure that an ACL plugin is loaded
        if not self.plugins_by_type(Bcfg2.Server.Plugin.ClientACLs):
            self.init_plugin(DefaultACL)

    def init_plugin(self, plugin):
        """ Import and instantiate a single plugin.  The plugin is
        stored to :attr:`plugins`.

        :param plugin: The plugin class to load.
        :type plugin: type
        :returns: None
        """
        self.logger.debug("Loading plugin %s" % plugin.name)
        # Blacklist conflicting plugins
        cplugs = [conflict for conflict in plugin.conflicts
                  if conflict in self.plugins]
        self.plugin_blacklist[plugin.name] = cplugs
        try:
            self.plugins[plugin.name] = plugin(self)
        except PluginInitError:
            self.logger.error("Failed to instantiate plugin %s" % plugin,
                              exc_info=1)
        except OSError:
            err = sys.exc_info()[1]
            self.logger.error("Failed to add a file monitor while "
                              "instantiating plugin %s: %s" % (plugin, err))
        except:
            self.logger.error("Unexpected instantiation failure for plugin %s"
                              % plugin, exc_info=1)

    def shutdown(self):
        """ Perform plugin and FAM shutdown tasks. """
        if not self._running:
            self.logger.debug("%s: Core already shut down" % self.name)
            return
        self.logger.info("%s: Shutting down core..." % self.name)
        if not self.terminate.isSet():
            self.terminate.set()
        self._running = False
        self.fam.shutdown()
        self.logger.info("%s: FAM shut down" % self.name)
        for plugin in list(self.plugins.values()):
            plugin.shutdown()
        self.logger.info("%s: All plugins shut down" % self.name)
        if self._database_available:
            from django import db
            self.logger.info("%s: Closing database connection" % self.name)
            db.close_connection()

    @property
    def metadata_cache_mode(self):
        """ Get the client :attr:`metadata_cache` mode.  Options are
        off, initial, cautious, aggressive, on (synonym for
        cautious). See :ref:`server-caching` for more details. """
        mode = Bcfg2.Options.setup.client_metadata_cache
        if mode == "on":
            return "cautious"
        else:
            return mode

    def client_run_hook(self, hook, metadata):
        """ Invoke hooks from
        :class:`Bcfg2.Server.Plugin.interfaces.ClientRunHooks` plugins
        for a given stage.

        :param hook: The name of the stage to run hooks for.  A stage
                     can be any abstract function defined in the
                     :class:`Bcfg2.Server.Plugin.interfaces.ClientRunHooks`
                     interface.
        :type hook: string
        :param metadata: Client metadata to run the hook for.  This
                         will be passed as the sole argument to each
                         hook.
        :type metadata: Bcfg2.Server.Plugins.Metadata.ClientMetadata
        """
        self.logger.debug("Running %s hooks for %s" % (hook,
                                                       metadata.hostname))
        start = time.time()
        try:
            for plugin in self.plugins_by_type(ClientRunHooks):
                try:
                    getattr(plugin, hook)(metadata)
                except AttributeError:
                    err = sys.exc_info()[1]
                    self.logger.error("Unknown attribute: %s" % err)
                    raise
                except:
                    err = sys.exc_info()[1]
                    self.logger.error("%s: Error invoking hook %s: %s" %
                                      (plugin, hook, err))
        finally:
            Bcfg2.Server.Statistics.stats.add_value(
                "%s:client_run_hook:%s" %
                (self.__class__.__name__, hook),
                time.time() - start)

    @track_statistics()
    def validate_structures(self, metadata, data):
        """ Checks the data structures by calling the
        :func:`Bcfg2.Server.Plugin.interfaces.StructureValidator.validate_structures`
        method of
        :class:`Bcfg2.Server.Plugin.interfaces.StructureValidator`
        plugins.

        :param metadata: Client metadata to validate structures for
        :type metadata: Bcfg2.Server.Plugins.Metadata.ClientMetadata
        :param data: The list of structures (i.e., bundles) for this
                     client
        :type data: list of lxml.etree._Element objects
        """
        self.logger.debug("Validating structures for %s" % metadata.hostname)
        for plugin in self.plugins_by_type(StructureValidator):
            try:
                plugin.validate_structures(metadata, data)
            except ValidationError:
                err = sys.exc_info()[1]
                self.logger.error("Plugin %s structure validation failed: %s" %
                                  (plugin.name, err))
                raise
            except:
                self.logger.error("Plugin %s: unexpected structure validation "
                                  "failure" % plugin.name, exc_info=1)

    @track_statistics()
    def validate_goals(self, metadata, data):
        """ Checks that the config matches the goals enforced by
        :class:`Bcfg2.Server.Plugin.interfaces.GoalValidator` plugins
        by calling
        :func:`Bcfg2.Server.Plugin.interfaces.GoalValidator.validate_goals`.

        :param metadata: Client metadata to validate goals for
        :type metadata: Bcfg2.Server.Plugins.Metadata.ClientMetadata
        :param data: The list of structures (i.e., bundles) for this
                     client
        :type data: list of lxml.etree._Element objects
        """
        self.logger.debug("Validating goals for %s" % metadata.hostname)
        for plugin in self.plugins_by_type(GoalValidator):
            try:
                plugin.validate_goals(metadata, data)
            except ValidationError:
                err = sys.exc_info()[1]
                self.logger.error("Plugin %s goal validation failed: %s" %
                                  (plugin.name, err.message))
                raise
            except:
                self.logger.error("Plugin %s: unexpected goal validation "
                                  "failure" % plugin.name, exc_info=1)

    @track_statistics()
    def GetStructures(self, metadata):
        """ Get all structures (i.e., bundles) for the given client

        :param metadata: Client metadata to get structures for
        :type metadata: Bcfg2.Server.Plugins.Metadata.ClientMetadata
        :returns: list of :class:`lxml.etree._Element` objects
        """
        self.logger.debug("Getting structures for %s" % metadata.hostname)
        structures = list(
            chain(*[struct.BuildStructures(metadata)
                    for struct in self.plugins_by_type(Structure)]))
        sbundles = [b.get('name') for b in structures
                    if b.tag == 'Bundle' or b.tag == 'Independent']
        missing = [b for b in metadata.bundles if b not in sbundles]
        if missing:
            self.logger.error("Client %s configuration missing bundles: %s" %
                              (metadata.hostname, ':'.join(missing)))
        return structures

    @track_statistics()
    def BindStructures(self, structures, metadata, config):
        """ Given a list of structures (i.e. bundles), bind all the
        entries in them and add the structures to the config.

        :param structures: The list of structures for this client
        :type structures: list of lxml.etree._Element objects
        :param metadata: Client metadata to bind structures for
        :type metadata: Bcfg2.Server.Plugins.Metadata.ClientMetadata
        :param config: The configuration document to add fully-bound
                       structures to. Modified in-place.
        :type config: lxml.etree._Element
        """
        self.logger.debug("Binding structures for %s" % metadata.hostname)
        for astruct in structures:
            try:
                self.BindStructure(astruct, metadata)
                config.append(astruct)
            except:
                self.logger.error("error in BindStructure", exc_info=1)

    @track_statistics()
    def BindStructure(self, structure, metadata):
        """ Bind all elements in a single structure (i.e., bundle).

        :param structure: The structure to bind.  Modified in-place.
        :type structures: lxml.etree._Element
        :param metadata: Client metadata to bind structure for
        :type metadata: Bcfg2.Server.Plugins.Metadata.ClientMetadata
        """
        self.logger.debug("Binding structure %s for %s" %
                          (structure.get("name", "unknown"),
                           metadata.hostname))
        for entry in structure.getchildren():
            if entry.tag.startswith("Bound"):
                entry.tag = entry.tag[5:]
                continue
            try:
                self.Bind(entry, metadata)
            except:
                exc = sys.exc_info()[1]
                if 'failure' not in entry.attrib:
                    entry.set('failure', 'bind error: %s' % exc)
                if isinstance(exc, PluginExecutionError):
                    msg = "Failed to bind entry"
                else:
                    msg = "Unexpected failure binding entry"
                self.logger.error("%s %s:%s: %s" %
                                  (msg, entry.tag, entry.get('name'), exc))

    def Bind(self, entry, metadata):
        """ Bind a single entry using the appropriate generator.

        :param entry: The entry to bind.  Modified in-place.
        :type entry: lxml.etree._Element
        :param metadata: Client metadata to bind structure for
        :type metadata: Bcfg2.Server.Plugins.Metadata.ClientMetadata
        """
        start = time.time()
        if 'altsrc' in entry.attrib:
            oldname = entry.get('name')
            entry.set('name', entry.get('altsrc'))
            entry.set('realname', oldname)
            del entry.attrib['altsrc']
            try:
                ret = self.Bind(entry, metadata)
                entry.set('name', oldname)
                del entry.attrib['realname']
                return ret
            except:
                self.logger.error(
                    "Failed binding entry %s:%s with altsrc %s: %s" %
                    (entry.tag, entry.get('realname'), entry.get('name'),
                     sys.exc_info()[1]))
                entry.set('name', oldname)
                self.logger.error("Falling back to %s:%s" %
                                  (entry.tag, entry.get('name')))

        generators = self.plugins_by_type(Generator)
        glist = [gen for gen in generators
                 if entry.get('name') in gen.Entries.get(entry.tag, {})]
        if len(glist) == 1:
            return glist[0].Entries[entry.tag][entry.get('name')](entry,
                                                                  metadata)
        elif len(glist) > 1:
            generators = ", ".join([gen.name for gen in glist])
            self.logger.error("%s %s served by multiple generators: %s" %
                              (entry.tag, entry.get('name'), generators))
        g2list = [gen for gen in generators
                  if gen.HandlesEntry(entry, metadata)]
        try:
            if len(g2list) == 1:
                return g2list[0].HandleEntry(entry, metadata)
            entry.set('failure', 'no matching generator')
            raise PluginExecutionError("No matching generator: %s:%s" %
                                       (entry.tag, entry.get('name')))
        finally:
            Bcfg2.Server.Statistics.stats.add_value("%s:Bind:%s" %
                                                    (self.__class__.__name__,
                                                     entry.tag),
                                                    time.time() - start)

    def BuildConfiguration(self, client):
        """ Build the complete configuration for a client.

        :param client: The hostname of the client to build the
                       configuration for
        :type client: string
        :returns: :class:`lxml.etree._Element` - A complete Bcfg2
                  configuration document """
        self.logger.debug("Building configuration for %s" % client)
        start = time.time()
        config = lxml.etree.Element("Configuration", version='2.0',
                                    revision=self.revision)
        try:
            meta = self.build_metadata(client)
        except MetadataConsistencyError:
            self.logger.error("Metadata consistency error for client %s" %
                              client)
            return lxml.etree.Element("error", type='metadata error')

        self.client_run_hook("start_client_run", meta)

        try:
            structures = self.GetStructures(meta)
        except:
            self.logger.error("Error in GetStructures", exc_info=1)
            return lxml.etree.Element("error", type='structure error')

        self.validate_structures(meta, structures)

        # Perform altsrc consistency checking
        esrcs = {}
        for struct in structures:
            for entry in struct:
                key = (entry.tag, entry.get('name'))
                if key in esrcs:
                    if esrcs[key] != entry.get('altsrc'):
                        self.logger.error("Found inconsistent altsrc mapping "
                                          "for entry %s:%s" % key)
                else:
                    esrcs[key] = entry.get('altsrc', None)
        del esrcs

        self.BindStructures(structures, meta, config)

        self.validate_goals(meta, config)

        self.client_run_hook("end_client_run", meta)

        sort_xml(config, key=lambda e: e.get('name'))

        self.logger.info("Generated config for %s in %.03f seconds" %
                         (client, time.time() - start))
        return config

    def HandleEvent(self, event):
        """ Handle a change in the Bcfg2 config file.

        :param event: The event to handle
        :type event: Bcfg2.Server.FileMonitor.Event
        """
        if event.filename != self.cfile:
            self.logger.error("Got event for unknown file: %s" %
                              event.filename)
            return
        if event.code2str() in ['deleted', 'exists']:
            # ignore config file deletion, and ignore the initial
            # 'exists' event as well.  we've already parsed options on
            # startup, we don't need to parse them twice.
            return
        Bcfg2.Options.get_parser().reparse()
        self.metadata_cache.expire()

    def block_for_fam_events(self, handle_events=False):
        """ Block until all fam events have been handleed, optionally
        handling events as well.  (Setting ``handle_events=True`` is
        useful for local server cores that don't spawn an event
        handling thread.)"""
        slept = 0
        log_interval = 3
        if handle_events:
            self.fam.handle_events_in_interval(1)
            slept += 1
        if Bcfg2.Options.setup.fam_blocking:
            time.sleep(1)
            slept += 1
            while self.fam.pending() != 0:
                time.sleep(1)
                slept += 1
                if slept % log_interval == 0:
                    self.logger.debug("Sleeping to handle FAM events...")
        self.logger.debug("Slept %s seconds while handling FAM events" % slept)

    def run(self):
<<<<<<< HEAD
        """ Run the server core. This calls :func:`_run`, starts the
        :attr:`fam_thread`, and calls :func:`_block`, but note that it
        is the responsibility of the server core implementation to
        call :func:`shutdown` under normal operation. This also
        handles creation of the directory containing the pidfile, if
        necessary."""
=======
        """ Run the server core. This calls :func:`_daemonize`
        (or :func:`_drop_privileges` if not in daemon mode),
        :func:`_run`, starts the :attr:`fam_thread`, and calls
        :func:`_block`, but note that it is the responsibility of the
        server core implementation to call :func:`shutdown` under
        normal operation. This also handles creation of the directory
        containing the pidfile, if necessary. """
        if self.setup['daemon']:
            # if we're dropping privs, then the pidfile is likely
            # /var/run/bcfg2-server/bcfg2-server.pid or similar.
            # since some OSes clean directories out of /var/run on
            # reboot, we need to ensure that the directory containing
            # the pidfile exists and has the appropriate permissions
            piddir = os.path.dirname(self.setup['daemon'])
            if not os.path.exists(piddir):
                os.makedirs(piddir)
                os.chown(piddir,
                         self.setup['daemon_uid'],
                         self.setup['daemon_gid'])
                os.chmod(piddir, 493)  # 0775
            if not self._daemonize():
                return False

            # rewrite $HOME. pulp stores its auth creds in ~/.pulp, so
            # this is necessary to make that work when privileges are
            # dropped
            os.environ['HOME'] = pwd.getpwuid(self.setup['daemon_uid'])[5]
        else:
            if os.getuid() == 0:
                self._drop_privileges()
            os.umask(int(self.setup['umask'], 8))

>>>>>>> ee11ee47
        if not self._run():
            self.shutdown()
            return False

        try:
            self.load_plugins()

            self.fam.start()
            self.fam_thread.start()
            self.fam.AddMonitor(self.cfile, self)
            if self.perflog_thread is not None:
                self.perflog_thread.start()

            for plug in self.plugins_by_type(Threaded):
                plug.start_threads()

            self.block_for_fam_events()
            self._block()
        except:
            self.shutdown()
            raise

<<<<<<< HEAD
=======
    def _daemonize(self):
        """ Daemonize the server and write the pidfile.  This must be
        overridden by a core implementation. """
        raise NotImplementedError

    def _drop_privileges(self):
        """ This is called if not daemonized and running as root to
        drop the privileges to the configured daemon_uid and daemon_gid.
        """
        daemon.daemon.change_process_owner(
            self.setup['daemon_uid'],
            self.setup['daemon_gid'])
        self.logger.debug("Dropped privileges to %s:%s." %
                          (os.getuid(), os.getgid()))

>>>>>>> ee11ee47
    def _run(self):
        """ Start up the server; this method should return
        immediately.  This must be overridden by a core
        implementation. """
        raise NotImplementedError

    def _block(self):
        """ Enter the infinite loop.  This method should not return
        until the server is killed.  This must be overridden by a core
        implementation. """
        raise NotImplementedError

    def GetDecisions(self, metadata, mode):
        """ Get the decision list for a client.

        :param metadata: Client metadata to get the decision list for
        :type metadata: Bcfg2.Server.Plugins.Metadata.ClientMetadata
        :param mode: The decision mode ("whitelist" or "blacklist")
        :type mode: string
        :returns: list of Decision tuples ``(<entry tag>, <entry name>)``
        """
        self.logger.debug("Getting decision list for %s" % metadata.hostname)
        result = []
        for plugin in self.plugins_by_type(Decision):
            try:
                result.extend(plugin.GetDecisions(metadata, mode))
            except:
                self.logger.error("Plugin: %s failed to generate decision list"
                                  % plugin.name, exc_info=1)
        return result

    @track_statistics()
    def check_acls(self, address, rmi):
        """ Check client IP address and metadata object against all
        :class:`Bcfg2.Server.Plugin.interfaces.ClientACLs` plugins.
        If any ACL plugin denies access, then access is denied.  ACLs
        are checked in two phases: First, with the client IP address;
        and second, with the client metadata object.  This lets an ACL
        interface do a quick rejection based on IP before metadata is
        ever built.

        :param address: The address pair of the client to check ACLs for
        :type address: tuple of (<ip address>, <port>)
        :param rmi: The fully-qualified name of the RPC call
        :param rmi: string
        :returns: bool
        """
        plugins = self.plugins_by_type(Bcfg2.Server.Plugin.ClientACLs)
        try:
            ip_checks = [p.check_acl_ip(address, rmi) for p in plugins]
        except:
            self.logger.error("Unexpected error checking ACLs for %s for %s: "
                              "%s" % (address[0], rmi, sys.exc_info()[1]))
            return False  # failsafe

        if all(ip_checks):
            # if all ACL plugins return True (allow), then allow
            self.logger.debug("Client %s passed IP-based ACL checks for %s" %
                              (address[0], rmi))
            return True
        elif False in ip_checks:
            # if any ACL plugin returned False (deny), then deny
            self.logger.warning("Client %s failed IP-based ACL checks for %s" %
                                (address[0], rmi))
            return False
        # else, no plugins returned False, but not all plugins
        # returned True, so some plugin returned None (defer), so
        # defer.

        client, metadata = self.resolve_client(address)
        try:
            rv = all(p.check_acl_metadata(metadata, rmi) for p in plugins)
            if rv:
                self.logger.debug(
                    "Client %s passed metadata ACL checks for %s" %
                    (metadata.hostname, rmi))
            else:
                self.logger.warning(
                    "Client %s failed metadata ACL checks for %s" %
                    (metadata.hostname, rmi))
            return rv
        except:
            self.logger.error("Unexpected error checking ACLs for %s for %s: "
                              "%s" % (client, rmi, sys.exc_info()[1]))
            return False  # failsafe

    @track_statistics()
    def build_metadata(self, client_name):
        """ Build initial client metadata for a client

        :param client_name: The name of the client to build metadata
                            for
        :type client_name: string
        :returns: :class:`Bcfg2.Server.Plugins.Metadata.ClientMetadata`
        """
        if not hasattr(self, 'metadata'):
            # some threads start before metadata is even loaded
            raise MetadataRuntimeError("Metadata not loaded yet")
        if self.metadata_cache_mode == 'initial':
            # the Metadata plugin handles loading the cached data if
            # we're only caching the initial metadata object
            imd = None
        else:
            imd = self.metadata_cache.get(client_name, None)
        if not imd:
            self.logger.debug("Building metadata for %s" % client_name)
            try:
                imd = self.metadata.get_initial_metadata(client_name)
            except MetadataConsistencyError:
                self.critical_error(
                    "Client metadata resolution error for %s: %s" %
                    (client_name, sys.exc_info()[1]))
            connectors = self.plugins_by_type(Connector)
            for conn in connectors:
                groups = conn.get_additional_groups(imd)
                groupnames = []
                for group in groups:
                    if hasattr(group, "name"):
                        groupname = group.name
                        if groupname in self._dynamic_groups:
                            if self._dynamic_groups[groupname] == conn.name:
                                self.metadata.groups[groupname] = group
                            else:
                                self.logger.warning(
                                    "Refusing to clobber dynamic group %s "
                                    "defined by %s" %
                                    (self._dynamic_groups[groupname],
                                     groupname))
                        elif groupname in self.metadata.groups:
                            # not recorded as a dynamic group, but
                            # present in metadata.groups -- i.e., a
                            # static group
                            self.logger.warning(
                                "Refusing to clobber predefined group %s" %
                                groupname)
                        else:
                            self.metadata.groups[groupname] = group
                            self._dynamic_groups[groupname] = conn.name
                        groupnames.append(groupname)
                    else:
                        groupnames.append(group)

                self.metadata.merge_additional_groups(imd, groupnames)
            for conn in connectors:
                data = conn.get_additional_data(imd)
                self.metadata.merge_additional_data(imd, conn.name, data)
            imd.query.by_name = self.build_metadata
            if self.metadata_cache_mode in ['cautious', 'aggressive']:
                self.metadata_cache[client_name] = imd
        else:
            self.logger.debug("Using cached metadata object for %s" %
                              client_name)
        return imd

    def process_statistics(self, client_name, statistics):
        """ Process uploaded statistics for client.

        :param client_name: The name of the client to process
                            statistics for
        :type client_name: string
        :param statistics: The statistics document to process
        :type statistics: lxml.etree._Element
        """
        self.logger.debug("Processing statistics for %s" % client_name)
        meta = self.build_metadata(client_name)
        state = statistics.find(".//Statistics")
        if state.get('version') >= '2.0':
            for plugin in self.plugins_by_type(Statistics):
                try:
                    plugin.process_statistics(meta, statistics)
                except:
                    self.logger.error("Plugin %s failed to process stats from "
                                      "%s" % (plugin.name, meta.hostname),
                                      exc_info=1)

        self.logger.info("Client %s reported state %s" % (client_name,
                                                          state.get('state')))
        self.client_run_hook("end_statistics", meta)

    @track_statistics()
    def resolve_client(self, address, cleanup_cache=False, metadata=True):
        """ Given a client address, get the client hostname and
        optionally metadata.

        :param address: The address pair of the client to get the
                        canonical hostname for.
        :type address: tuple of (<ip address>, <port>)
        :param cleanup_cache: Tell the
                              :class:`Bcfg2.Server.Plugin.interfaces.Metadata`
                              plugin in :attr:`metadata` to clean up
                              any client or session cache it might
                              keep
        :type cleanup_cache: bool
        :param metadata: Build a
                         :class:`Bcfg2.Server.Plugins.Metadata.ClientMetadata`
                         object for this client as well.  This is
                         offered for convenience.
        :type metadata: bool
        :returns: tuple - If ``metadata`` is False, returns
                  ``(<canonical hostname>, None)``; if ``metadata`` is
                  True, returns ``(<canonical hostname>, <client
                  metadata object>)``
        """
        try:
            client = self.metadata.resolve_client(address,
                                                  cleanup_cache=cleanup_cache)
            if metadata:
                meta = self.build_metadata(client)
            else:
                meta = None
        except MetadataConsistencyError:
            err = sys.exc_info()[1]
            self.critical_error("Client metadata resolution error for %s: %s" %
                                (address[0], err))
        except MetadataRuntimeError:
            err = sys.exc_info()[1]
            self.critical_error('Metadata system runtime failure for %s: %s' %
                                (address[0], err))
        return (client, meta)

    def critical_error(self, message):
        """ Log an error with its traceback and return an XML-RPC fault
        to the client.

        :param message: The message to log and return to the client
        :type message: string
        :raises: :exc:`xmlrpclib.Fault`
        """
        self.logger.error(message, exc_info=1)
        raise xmlrpclib.Fault(xmlrpclib.APPLICATION_ERROR,
                              "Critical failure: %s" % message)

    def _get_rmi_objects(self):
        """ Get a dict (name: object) of all objects that may have RMI
        calls.  Currently, that includes all plugins and the FAM. """
        rv = {self.fam.__class__.__name__: self.fam}
        rv.update(self.plugins)
        return rv

    def _get_rmi(self):
        """ Get a list of RMI calls exposed by plugins """
        rmi = dict()
        for pname, pinst in self._get_rmi_objects().items():
            for mname in pinst.__rmi__:
                rmi["%s.%s" % (pname, mname)] = getattr(pinst, mname)
        return rmi

    def _resolve_exposed_method(self, method_name):
        """ Resolve a method name to the callable that implements that
        method.

        :param method_name: Name of the method to resolve
        :type method_name: string
        :returns: callable
        """
        try:
            func = getattr(self, method_name)
        except AttributeError:
            raise NoExposedMethod(method_name)
        if not getattr(func, "exposed", False):
            raise NoExposedMethod(method_name)
        return func

    # XMLRPC handlers start here

    @exposed
    def listMethods(self, address):  # pylint: disable=W0613
        """ List all exposed methods, including plugin RMI.

        :param address: Client (address, port) pair
        :type address: tuple
        :returns: list of exposed method names
        """
        methods = [name
                   for name, func in inspect.getmembers(self, callable)
                   if (getattr(func, "exposed", False) and
                       self.check_acls(address, name))]
        methods.extend([m for m in self._get_rmi().keys()
                        if self.check_acls(address, m)])
        return methods

    @exposed
    def methodHelp(self, address, method_name):  # pylint: disable=W0613
        """ Get help from the docstring of an exposed method

        :param address: Client (address, port) pair
        :type address: tuple
        :param method_name: The name of the method to get help on
        :type method_name: string
        :returns: string - The help message from the method's docstring
        """
        try:
            func = self._resolve_exposed_method(method_name)
        except NoExposedMethod:
            return ""
        return func.__doc__

    @exposed
    @track_statistics()
    @close_db_connection
    def DeclareVersion(self, address, version):
        """ Declare the client version.

        :param address: Client (address, port) pair
        :type address: tuple
        :param version: The client's declared version
        :type version: string
        :returns: bool - True on success
        :raises: :exc:`xmlrpclib.Fault`
        """
        client = self.resolve_client(address, metadata=False)[0]
        self.logger.debug("%s is running Bcfg2 client version %s" % (client,
                                                                     version))
        try:
            self.metadata.set_version(client, version)
        except (MetadataConsistencyError, MetadataRuntimeError):
            err = sys.exc_info()[1]
            self.critical_error("Unable to set version for %s: %s" %
                                (client, err))
        return True

    @exposed
    @close_db_connection
    def GetProbes(self, address):
        """ Fetch probes for the client.

        :param address: Client (address, port) pair
        :type address: tuple
        :returns: lxml.etree._Element - XML tree describing probes for
                  this client
        :raises: :exc:`xmlrpclib.Fault`
        """
        resp = lxml.etree.Element('probes')
        client, metadata = self.resolve_client(address, cleanup_cache=True)
        self.logger.debug("Getting probes for %s" % client)
        try:
            for plugin in self.plugins_by_type(Probing):
                for probe in plugin.GetProbes(metadata):
                    resp.append(probe)
            self.logger.debug("Sending probe list to %s" % client)
            return lxml.etree.tostring(resp,
                                       xml_declaration=False).decode('UTF-8')
        except:
            err = sys.exc_info()[1]
            self.critical_error("Error determining probes for %s: %s" %
                                (client, err))

    @exposed
    @close_db_connection
    def RecvProbeData(self, address, probedata):
        """ Receive probe data from clients.

        :param address: Client (address, port) pair
        :type address: tuple
        :returns: bool - True on success
        :raises: :exc:`xmlrpclib.Fault`
        """
        client, metadata = self.resolve_client(address)
        self.logger.debug("Receiving probe data from %s" % client)
        if self.metadata_cache_mode == 'cautious':
            # clear the metadata cache right after building the
            # metadata object; that way the cache is cleared for any
            # new probe data that's received, but the metadata object
            # that's created for RecvProbeData doesn't get cached.
            # I.e., the next metadata object that's built, after probe
            # data is processed, is cached.
            self.metadata_cache.expire(client)
        try:
            xpdata = lxml.etree.XML(probedata.encode('utf-8'),
                                    parser=Bcfg2.Server.XMLParser)
        except lxml.etree.XMLSyntaxError:
            err = sys.exc_info()[1]
            self.critical_error("Failed to parse probe data from client %s: %s"
                                % (client, err))

        sources = []
        for data in xpdata:
            source = data.get('source')
            if source not in sources:
                if source not in self.plugins:
                    self.logger.warning("Failed to locate plugin %s" % source)
                    continue
                sources.append(source)

        for source in sources:
            datalist = [data for data in xpdata
                        if data.get('source') == source]
            try:
                self.plugins[source].ReceiveData(metadata, datalist)
            except:
                err = sys.exc_info()[1]
                self.critical_error("Failed to process probe data from client "
                                    "%s: %s" % (client, err))
        return True

    @exposed
    @close_db_connection
    def AssertProfile(self, address, profile):
        """ Set profile for a client.

        :param address: Client (address, port) pair
        :type address: tuple
        :returns: bool - True on success
        :raises: :exc:`xmlrpclib.Fault`
        """
        client = self.resolve_client(address, metadata=False)[0]
        self.logger.debug("%s sets its profile to %s" % (client, profile))
        try:
            self.metadata.set_profile(client, profile, address)
        except (MetadataConsistencyError, MetadataRuntimeError):
            err = sys.exc_info()[1]
            self.critical_error("Unable to assert profile for %s: %s" %
                                (client, err))
        return True

    @exposed
    @close_db_connection
    def GetConfig(self, address):
        """ Build config for a client by calling
        :func:`BuildConfiguration`.

        :param address: Client (address, port) pair
        :type address: tuple
        :returns: lxml.etree._Element - The full configuration
                  document for the client
        :raises: :exc:`xmlrpclib.Fault`
        """
        client = self.resolve_client(address)[0]
        try:
            config = self.BuildConfiguration(client)
            return lxml.etree.tostring(config,
                                       xml_declaration=False).decode('UTF-8')
        except MetadataConsistencyError:
            self.critical_error("Metadata consistency failure for %s" % client)

    @exposed
    @close_db_connection
    def RecvStats(self, address, stats):
        """ Act on statistics upload with :func:`process_statistics`.

        :param address: Client (address, port) pair
        :type address: tuple
        :returns: bool - True on success
        :raises: :exc:`xmlrpclib.Fault`
        """
        client = self.resolve_client(address)[0]
        sdata = lxml.etree.XML(stats.encode('utf-8'),
                               parser=Bcfg2.Server.XMLParser)
        self.process_statistics(client, sdata)
        return True

    @exposed
    @close_db_connection
    def GetDecisionList(self, address, mode):
        """ Get the decision list for the client with :func:`GetDecisions`.

        :param address: Client (address, port) pair
        :type address: tuple
        :returns: list of decision tuples
        :raises: :exc:`xmlrpclib.Fault`
        """
        metadata = self.resolve_client(address)[1]
        return self.GetDecisions(metadata, mode)

    @property
    def database_available(self):
        """ True if the database is configured and available, False
        otherwise. """
        return self._database_available

    @exposed
    def get_statistics(self, _):
        """ Get current statistics about component execution from
        :attr:`Bcfg2.Server.Statistics.stats`.

        :returns: dict - The statistics data as returned by
                  :func:`Bcfg2.Server.Statistics.Statistics.display` """
        return Bcfg2.Server.Statistics.stats.display()

    @exposed
    def toggle_debug(self, address):
        """ Toggle debug status of the FAM and all plugins

        :param address: Client (address, port) pair
        :type address: tuple
        :returns: bool - The new debug state of the FAM
        """
        return self.set_debug(address, not self.debug_flag)

    @exposed
    def toggle_core_debug(self, address):
        """ Toggle debug status of the server core

        :param address: Client (address, hostname) pair
        :type address: tuple
        :returns: bool - The new debug state of the FAM
        """
        return self.set_core_debug(address, not self.debug_flag)

    @exposed
    def toggle_fam_debug(self, address):
        """ Toggle debug status of the FAM

        :returns: bool - The new debug state of the FAM
        """
        self.logger.warning("Deprecated method set_fam_debug called by %s" %
                            address[0])
        return "This method is deprecated and will be removed in a future " + \
            "release\n%s" % self.fam.toggle_debug()

    @exposed
    def set_debug(self, address, debug):
        """ Explicitly set debug status of the FAM and all plugins

        :param address: Client (address, hostname) pair
        :type address: tuple
        :param debug: The new debug status.  This can either be a
                      boolean, or a string describing the state (e.g.,
                      "true" or "false"; case-insensitive)
        :type debug: bool or string
        :returns: bool - The new debug state
        """
        if debug not in [True, False]:
            debug = debug.lower() == "true"
        for plugin in self.plugins.values():
            plugin.set_debug(debug)
        rv = self.set_core_debug(address, debug)
        return self.fam.set_debug(debug) and rv

    @exposed
    def set_core_debug(self, _, debug):
        """ Explicity set debug status of the server core

        :param debug: The new debug status.  This can either be a
                      boolean, or a string describing the state (e.g.,
                      "true" or "false"; case-insensitive)
        :type debug: bool or string
        :returns: bool - The new debug state of the FAM
        """
        if debug not in [True, False]:
            debug = debug.lower() == "true"
        self.debug_flag = debug
        self.logger.info("Core: debug = %s" % debug)
        levels = self._loglevels[self.debug_flag]
        for handler in logging.root.handlers:
            try:
                level = levels.get(handler.name, levels['default'])
                self.logger.debug("Setting %s log handler to %s" %
                                  (handler.name, logging.getLevelName(level)))
            except AttributeError:
                level = levels['default']
                self.logger.debug("Setting unknown log handler %s to %s" %
                                  (handler, logging.getLevelName(level)))
            handler.setLevel(level)
        return self.debug_flag

    @exposed
    def set_fam_debug(self, address, debug):
        """ Explicitly set debug status of the FAM

        :param debug: The new debug status of the FAM.  This can
                      either be a boolean, or a string describing the
                      state (e.g., "true" or "false";
                      case-insensitive)
        :type debug: bool or string
        :returns: bool - The new debug state of the FAM
        """
        if debug not in [True, False]:
            debug = debug.lower() == "true"
        self.logger.warning("Deprecated method set_fam_debug called by %s" %
                            address[0])
        return "This method is deprecated and will be removed in a future " + \
            "release\n%s" % self.fam.set_debug(debug)


class NetworkCore(Core):
    """ A server core that actually listens on the network, can be
    daemonized, etc."""
    options = Core.options + [
        Bcfg2.Options.Common.daemon, Bcfg2.Options.Common.syslog,
        Bcfg2.Options.Common.location, Bcfg2.Options.Common.ssl_ca,
        Bcfg2.Options.Common.protocol,
        Bcfg2.Options.PathOption(
            '--ssl-key', cf=('communication', 'key'), dest="key",
            help='Path to SSL key',
            default="/etc/pki/tls/private/bcfg2.key"),
        Bcfg2.Options.PathOption(
            cf=('communication', 'certificate'), dest="cert",
            help='Path to SSL certificate',
            default="/etc/pki/tls/certs/bcfg2.crt"),
        Bcfg2.Options.BooleanOption(
            '--listen-all', cf=('server', 'listen_all'), default=False,
            help="Listen on all interfaces"),
        Bcfg2.Options.Option(
            cf=('server', 'umask'), default='0077', help='Server umask',
            type=Bcfg2.Options.Types.octal),
        Bcfg2.Options.Option(
            cf=('server', 'user'), default=0, dest='daemon_uid',
            type=Bcfg2.Options.Types.username,
            help="User to run the server daemon as"),
        Bcfg2.Options.Option(
            cf=('server', 'group'), default=0, dest='daemon_gid',
            type=Bcfg2.Options.Types.groupname,
            help="Group to run the server daemon as")]

    def __init__(self):
        Core.__init__(self)

        #: The CA that signed the server cert
        self.ca = Bcfg2.Options.setup.ca

        if self._database_available:
            db_settings = django.conf.settings.DATABASES['default']
            if (Bcfg2.Options.setup.daemon and
                    Bcfg2.Options.setup.daemon_uid and
                    db_settings['ENGINE'].endswith(".sqlite3") and
                    not os.path.exists(db_settings['NAME'])):
                # syncdb will create the sqlite database, and we're
                # going to daemonize, dropping privs to a non-root
                # user, so we need to chown the database after
                # creating it
                try:
                    os.chown(db_settings['NAME'],
                             Bcfg2.Options.setup.daemon_uid,
                             Bcfg2.Options.setup.daemon_gid)
                except OSError:
                    err = sys.exc_info()[1]
                    self.logger.error("Failed to set ownership of database "
                                      "at %s: %s" % (db_settings['NAME'], err))
    __init__.__doc__ = Core.__init__.__doc__.split(".. -----")[0] + \
        "\n.. automethod:: _daemonize\n"

    def __str__(self):
        if hasattr(Bcfg2.Options.setup, "location"):
            return "%s(%s)" % (self.__class__.__name__,
                               Bcfg2.Options.setup.location)
        else:
            return Core.__str__(self)

    def run(self):
        """ Run the server core.  This calls :func:`_daemonize` before
        calling :func:`Bcfg2.Server.Core.Core.run` to run the server
        core. """
        if Bcfg2.Options.setup.daemon:
            # if we're dropping privs, then the pidfile is likely
            # /var/run/bcfg2-server/bcfg2-server.pid or similar.
            # since some OSes clean directories out of /var/run on
            # reboot, we need to ensure that the directory containing
            # the pidfile exists and has the appropriate permissions
            piddir = os.path.dirname(Bcfg2.Options.setup.daemon)
            if not os.path.exists(piddir):
                os.makedirs(piddir)
                os.chown(piddir,
                         Bcfg2.Options.setup.daemon_uid,
                         Bcfg2.Options.setup.daemon_gid)
                os.chmod(piddir, 493)  # 0775
            if not self._daemonize():
                return False

            # rewrite $HOME. pulp stores its auth creds in ~/.pulp, so
            # this is necessary to make that work when privileges are
            # dropped
            os.environ['HOME'] = \
                pwd.getpwuid(Bcfg2.Options.setup.daemon_uid)[5]
        else:
            os.umask(int(Bcfg2.Options.setup.umask, 8))

        Core.run(self)

    def authenticate(self, cert, user, password, address):
        """ Authenticate a client connection with
        :func:`Bcfg2.Server.Plugin.interfaces.Metadata.AuthenticateConnection`.

        :param cert: an x509 certificate
        :type cert: dict
        :param user: The username of the user trying to authenticate
        :type user: string
        :param password: The password supplied by the client
        :type password: string
        :param address: An address pair of ``(<ip address>, <port>)``
        :type address: tuple
        :return: bool - True if the authenticate succeeds, False otherwise
        """
        if self.ca:
            acert = cert
        else:
            # No ca, so no cert validation can be done
            acert = None
        return self.metadata.AuthenticateConnection(acert, user, password,
                                                    address)

    def _daemonize(self):
        """ Daemonize the server and write the pidfile.  This must be
        overridden by a core implementation. """
        raise NotImplementedError<|MERGE_RESOLUTION|>--- conflicted
+++ resolved
@@ -11,11 +11,7 @@
 import time
 import inspect
 import lxml.etree
-<<<<<<< HEAD
-=======
 import daemon
-import Bcfg2.settings
->>>>>>> ee11ee47
 import Bcfg2.Server
 import Bcfg2.Logger
 import Bcfg2.Options
@@ -157,14 +153,6 @@
 
     def __init__(self):  # pylint: disable=R0912,R0915
         """
-<<<<<<< HEAD
-=======
-        :param setup: A Bcfg2 options dict
-        :type setup: Bcfg2.Options.OptionParser
-
-        .. automethod:: _daemonize
-        .. automethod:: _drop_privileges
->>>>>>> ee11ee47
         .. automethod:: _run
         .. automethod:: _block
         .. -----
@@ -776,47 +764,12 @@
         self.logger.debug("Slept %s seconds while handling FAM events" % slept)
 
     def run(self):
-<<<<<<< HEAD
         """ Run the server core. This calls :func:`_run`, starts the
         :attr:`fam_thread`, and calls :func:`_block`, but note that it
         is the responsibility of the server core implementation to
         call :func:`shutdown` under normal operation. This also
         handles creation of the directory containing the pidfile, if
         necessary."""
-=======
-        """ Run the server core. This calls :func:`_daemonize`
-        (or :func:`_drop_privileges` if not in daemon mode),
-        :func:`_run`, starts the :attr:`fam_thread`, and calls
-        :func:`_block`, but note that it is the responsibility of the
-        server core implementation to call :func:`shutdown` under
-        normal operation. This also handles creation of the directory
-        containing the pidfile, if necessary. """
-        if self.setup['daemon']:
-            # if we're dropping privs, then the pidfile is likely
-            # /var/run/bcfg2-server/bcfg2-server.pid or similar.
-            # since some OSes clean directories out of /var/run on
-            # reboot, we need to ensure that the directory containing
-            # the pidfile exists and has the appropriate permissions
-            piddir = os.path.dirname(self.setup['daemon'])
-            if not os.path.exists(piddir):
-                os.makedirs(piddir)
-                os.chown(piddir,
-                         self.setup['daemon_uid'],
-                         self.setup['daemon_gid'])
-                os.chmod(piddir, 493)  # 0775
-            if not self._daemonize():
-                return False
-
-            # rewrite $HOME. pulp stores its auth creds in ~/.pulp, so
-            # this is necessary to make that work when privileges are
-            # dropped
-            os.environ['HOME'] = pwd.getpwuid(self.setup['daemon_uid'])[5]
-        else:
-            if os.getuid() == 0:
-                self._drop_privileges()
-            os.umask(int(self.setup['umask'], 8))
-
->>>>>>> ee11ee47
         if not self._run():
             self.shutdown()
             return False
@@ -839,24 +792,6 @@
             self.shutdown()
             raise
 
-<<<<<<< HEAD
-=======
-    def _daemonize(self):
-        """ Daemonize the server and write the pidfile.  This must be
-        overridden by a core implementation. """
-        raise NotImplementedError
-
-    def _drop_privileges(self):
-        """ This is called if not daemonized and running as root to
-        drop the privileges to the configured daemon_uid and daemon_gid.
-        """
-        daemon.daemon.change_process_owner(
-            self.setup['daemon_uid'],
-            self.setup['daemon_gid'])
-        self.logger.debug("Dropped privileges to %s:%s." %
-                          (os.getuid(), os.getgid()))
-
->>>>>>> ee11ee47
     def _run(self):
         """ Start up the server; this method should return
         immediately.  This must be overridden by a core
@@ -1551,4 +1486,14 @@
     def _daemonize(self):
         """ Daemonize the server and write the pidfile.  This must be
         overridden by a core implementation. """
-        raise NotImplementedError+        raise NotImplementedError
+
+    def _drop_privileges(self):
+        """ This is called if not daemonized and running as root to
+        drop the privileges to the configured daemon_uid and daemon_gid.
+        """
+        daemon.daemon.change_process_owner(
+            Bcfg2.Options.setup.daemon_uid,
+            Bcfg2.Options.setup.daemon_gid)
+        self.logger.debug("Dropped privileges to %s:%s." %
+                          (os.getuid(), os.getgid()))
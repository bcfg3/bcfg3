""" Bcfg2.Server.Core provides the base core object that server core
implementations inherit from. """

import os
import pwd
import atexit
import logging
import select
import sys
import threading
import time
import inspect
import lxml.etree
import Bcfg2.Server
import Bcfg2.Logger
import Bcfg2.Options
import Bcfg2.DBSettings
import Bcfg2.Server.Statistics
import Bcfg2.Server.FileMonitor
from itertools import chain
<<<<<<< HEAD
from Bcfg2.Server.Cache import Cache
from Bcfg2.Compat import xmlrpclib  # pylint: disable=W0622
=======
from Bcfg2.Compat import xmlrpclib, wraps  # pylint: disable=W0622
>>>>>>> 24a261f8
from Bcfg2.Server.Plugin.exceptions import *  # pylint: disable=W0401,W0614
from Bcfg2.Server.Plugin.interfaces import *  # pylint: disable=W0401,W0614
from Bcfg2.Server.Plugin import track_statistics

try:
    from django.core.exceptions import ImproperlyConfigured
    from django.core import management
    import django.conf
    HAS_DJANGO = True
except ImportError:
    HAS_DJANGO = False

try:
    import psyco
    psyco.full()
except ImportError:
    pass


def exposed(func):
    """ Decorator that sets the ``exposed`` attribute of a function to
    ``True`` expose it via XML-RPC.  This currently works for both the
    builtin and CherryPy cores, although if other cores are added this
    may need to be made a core-specific function.

    :param func: The function to decorate
    :type func: callable
    :returns: callable - the decorated function"""
    func.exposed = True
    return func


def sort_xml(node, key=None):
    """ Recursively sort an XML document in a deterministic fashion.
    This shouldn't be used to perform a *useful* sort, merely to put
    XML in a deterministic, replicable order.  The document is sorted
    in-place.

    :param node: The root node of the XML tree to sort
    :type node: lxml.etree._Element or lxml.etree.ElementTree
    :param key: The key to sort by
    :type key: callable
    :returns: None
    """
    for child in node:
        sort_xml(child, key)

    try:
        sorted_children = sorted(node, key=key)
    except TypeError:
        sorted_children = node
    node[:] = sorted_children


def close_db_connection(func):
    """ Decorator that closes the Django database connection at the end of
    the function.  This should decorate any exposed function that
    might open a database connection. """
    @wraps(func)
    def inner(self, *args, **kwargs):
        """ The decorated function """
        rv = func(self, *args, **kwargs)
        if self._database_available:  # pylint: disable=W0212
            from django import db
            self.logger.debug("%s: Closing database connection" %
                              threading.current_thread().name)
            db.close_connection()
        return rv

    return inner


class CoreInitError(Exception):
    """ Raised when the server core cannot be initialized. """
    pass


class NoExposedMethod (Exception):
    """ Raised when an XML-RPC method is called, but there is no
    method exposed with the given name. """


class DefaultACL(Plugin, ClientACLs):
    """ Default ACL 'plugin' that provides security by default. This
    is only loaded if no other ClientACLs plugin is enabled. """
    create = False

    def __init__(self, core):
        Bcfg2.Server.Plugin.Plugin.__init__(self, core)
        Bcfg2.Server.Plugin.ClientACLs.__init__(self)

    def check_acl_ip(self, address, rmi):
        return (("." not in rmi and
                 not rmi.endswith("_debug") and
                 rmi != 'get_statistics') or
                address[0] == "127.0.0.1")

# in core we frequently want to catch all exceptions, regardless of
# type, so disable the pylint rule that catches that.
# pylint: disable=W0702


class Core(object):
    """ The server core is the container for all Bcfg2 server logic
    and modules. All core implementations must inherit from
<<<<<<< HEAD
    ``Core``. """

    options = [
        Bcfg2.Options.Common.plugins,
        Bcfg2.Options.Common.repository,
        Bcfg2.Options.Common.filemonitor,
        Bcfg2.Options.BooleanOption(
            cf=('server', 'fam_blocking'), default=False,
            help='FAM blocks on startup until all events are processed'),
        Bcfg2.Options.BooleanOption(
            cf=('logging', 'performance'), dest="perflog",
            help="Periodically log performance statistics"),
        Bcfg2.Options.Option(
            cf=('logging', 'performance_interval'), default=300.0,
            type=Bcfg2.Options.Types.timeout,
            help="Performance statistics logging interval in seconds"),
        Bcfg2.Options.Option(
            cf=('caching', 'client_metadata'), dest='client_metadata_cache',
            default='off',
            choices=['off', 'on', 'initial', 'cautious', 'aggressive'])]

    def __init__(self):  # pylint: disable=R0912,R0915
=======
    ``BaseCore``. """
    name = "core"

    def __init__(self, setup):  # pylint: disable=R0912,R0915
>>>>>>> 24a261f8
        """
        .. automethod:: _run
        .. automethod:: _block
        .. -----
        .. automethod:: _file_monitor_thread
        .. automethod:: _perflog_thread
        """
        # Record the core as a module variable
        Bcfg2.Server.core = self

        #: A :class:`logging.Logger` object for use by the core
        self.logger = logging.getLogger('bcfg2-server')

        #: Log levels for the various logging handlers with debug True
        #: and False.  Each loglevel dict is a dict of ``logger name
        #: => log level``; the logger names are set in
        #: :mod:`Bcfg2.Logger`.  The logger name ``default`` is
        #: special, and will be used for any log handlers whose name
        #: does not appear elsewhere in the dict.  At a minimum,
        #: ``default`` must be provided.
        self._loglevels = {
            True: dict(default=logging.DEBUG),
            False: dict(console=logging.INFO,
                        default=Bcfg2.Logger.default_log_level())}

        #: Used to keep track of the current debug state of the core.
        self.debug_flag = False

        # enable debugging on the core now.  debugging is enabled on
        # everything else later
        if Bcfg2.Options.setup.debug:
            self.set_core_debug(None, Bcfg2.Options.setup.debug)

        try:
            #: The :class:`Bcfg2.Server.FileMonitor.FileMonitor`
            #: object used by the core to monitor for Bcfg2 data
            #: changes.
            self.fam = Bcfg2.Server.FileMonitor.get_fam()
        except IOError:
            msg = "Failed to instantiate fam driver %s" % \
                Bcfg2.Options.setup.filemonitor
            self.logger.error(msg, exc_info=1)
            raise CoreInitError(msg)

        #: Path to bcfg2.conf
        self.cfile = Bcfg2.Options.setup.config

        #: Dict of plugins that are enabled.  Keys are the plugin
        #: names (just the plugin name, in the correct case; e.g.,
        #: "Cfg", not "Bcfg2.Server.Plugins.Cfg"), and values are
        #: plugin objects.
        self.plugins = {}

        #: Blacklist of plugins that conflict with enabled plugins.
        #: If two plugins are loaded that conflict with each other,
        #: the first one loaded wins.
        self.plugin_blacklist = {}

        #: The Metadata plugin
        self.metadata = None

        #: Revision of the Bcfg2 specification.  This will be sent to
        #: the client in the configuration, and can be set by a
        #: :class:`Bcfg2.Server.Plugin.interfaces.Version` plugin.
        self.revision = '-1'

        atexit.register(self.shutdown)
        #: if :func:`Bcfg2.Server.Core.shutdown` is called explicitly,
        #: then :mod:`atexit` calls it *again*, so it gets called
        #: twice.  This is potentially bad, so we use
        #: :attr:`Bcfg2.Server.Core._running` as a flag to determine
        #: if the core needs to be shutdown, and only do it once.
        self._running = True

        #: Threading event to signal worker threads (e.g.,
        #: :attr:`fam_thread`) to shutdown
        self.terminate = threading.Event()

        #: RLock to be held on writes to the backend db
        self.db_write_lock = threading.RLock()

        # mapping of group name => plugin name to record where groups
        # that are created by Connector plugins came from
        self._dynamic_groups = dict()

        #: The FAM :class:`threading.Thread`,
        #: :func:`_file_monitor_thread`
        self.fam_thread = \
            threading.Thread(name="%sFAMThread" %
                             Bcfg2.Options.setup.filemonitor.__name__,
                             target=self._file_monitor_thread)

        #: The :class:`threading.Thread` that reports performance
        #: statistics to syslog.
        self.perflog_thread = None
        if Bcfg2.Options.setup.perflog:
            self.perflog_thread = \
                threading.Thread(name="PerformanceLoggingThread",
                                 target=self._perflog_thread)

        #: A :func:`threading.Lock` for use by
        #: :func:`Bcfg2.Server.FileMonitor.FileMonitor.handle_event_set`
        self.lock = threading.Lock()

        #: A :class:`Bcfg2.Server.Cache.Cache` object for caching client
        #: metadata
        self.metadata_cache = Cache("Metadata")

        #: Whether or not it's possible to use the Django database
        #: backend for plugins that have that capability
        self._database_available = False
        if HAS_DJANGO:
            try:
                Bcfg2.DBSettings.sync_databases(interactive=False,
                                                verbosity=0)
                self._database_available = True
            except ImproperlyConfigured:
                self.logger.error("Django configuration problem: %s" %
                                  sys.exc_info()[1])
            except:
                self.logger.error("Updating database %s failed: %s" %
                                  (Bcfg2.Options.setup.db_name,
                                   sys.exc_info()[1]))

    def __str__(self):
        return self.__class__.__name__

    def plugins_by_type(self, base_cls):
        """ Return a list of loaded plugins that match the passed type.

        The returned list is sorted in ascending order by the plugins'
        ``sort_order`` value. The
        :attr:`Bcfg2.Server.Plugin.base.Plugin.sort_order` defaults to
        500, but can be overridden by individual plugins. Plugins with
        the same numerical sort_order value are sorted in alphabetical
        order by their name.

        :param base_cls: The base plugin interface class to match (see
                         :mod:`Bcfg2.Server.Plugin.interfaces`)
        :type base_cls: type
        :returns: list of :attr:`Bcfg2.Server.Plugin.base.Plugin`
                  objects
        """
        return sorted([plugin for plugin in self.plugins.values()
                       if isinstance(plugin, base_cls)],
                      key=lambda p: (p.sort_order, p.name))

    def _perflog_thread(self):
        """ The thread that periodically logs performance statistics
        to syslog. """
        self.logger.debug("Performance logging thread starting")
        while not self.terminate.isSet():
            self.terminate.wait(Bcfg2.Options.setup.performance_interval)
            if not self.terminate.isSet():
                for name, stats in self.get_statistics(None).items():
                    self.logger.info("Performance statistics: "
                                     "%s min=%.06f, max=%.06f, average=%.06f, "
                                     "count=%d" % ((name, ) + stats))
        self.logger.info("Performance logging thread terminated")

    def _file_monitor_thread(self):
        """ The thread that runs the
        :class:`Bcfg2.Server.FileMonitor.FileMonitor`. This also
        queries :class:`Bcfg2.Server.Plugin.interfaces.Version`
        plugins for the current revision of the Bcfg2 repo. """
        self.logger.debug("File monitor thread starting")
        famfd = self.fam.fileno()
        terminate = self.terminate
        while not terminate.isSet():
            if famfd:
                select.select([famfd], [], [], 2)
            elif not self.fam.pending():
                terminate.wait(15)
            if self.fam.pending():
                try:
                    self._update_vcs_revision()
                except:
                    self.logger.error("Error updating VCS revision: %s" %
                                      sys.exc_info()[1])
            try:
                self.fam.handle_event_set(self.lock)
            except:
                self.logger.error("Error handling event set: %s" %
                                  sys.exc_info()[1])
        self.logger.info("File monitor thread terminated")

    @track_statistics()
    def _update_vcs_revision(self):
        """ Update the revision of the current configuration on-disk
        from the VCS plugin """
        for plugin in self.plugins_by_type(Version):
            try:
                newrev = plugin.get_revision()
                if newrev != self.revision:
                    self.logger.debug("Updated to revision %s" % newrev)
                self.revision = newrev
                break
            except:
                self.logger.warning("Error getting revision from %s: %s" %
                                    (plugin.name, sys.exc_info()[1]))
                self.revision = '-1'

    def load_plugins(self):
        """ Load all plugins, setting
        :attr:`Bcfg2.Server.Core.BaseCore.plugins` and
        :attr:`Bcfg2.Server.Core.BaseCore.metadata` as side effects.
        This does not start plugin threads; that is done later, in
        :func:`Bcfg2.Server.Core.BaseCore.run` """
        for plugin in Bcfg2.Options.setup.plugins:
            if not plugin in self.plugins:
                self.init_plugin(plugin)

        # Remove blacklisted plugins
        for plugin, blacklist in list(self.plugin_blacklist.items()):
            if len(blacklist) > 0:
                self.logger.error("The following plugins conflict with %s;"
                                  "Unloading %s" % (plugin, blacklist))
            for plug in blacklist:
                del self.plugins[plug]

        # Log deprecated and experimental plugins
        expl = []
        depr = []
        for plug in list(self.plugins.values()):
            if plug.experimental:
                expl.append(plug)
            if plug.deprecated:
                depr.append(plug)
        if expl:
            self.logger.info("Loading experimental plugin(s): %s" %
                             (" ".join([x.name for x in expl])))
            self.logger.info("NOTE: Interfaces subject to change")
        if depr:
            self.logger.info("Loading deprecated plugin(s): %s" %
                             (" ".join([x.name for x in depr])))

        # Find the metadata plugin and set self.metadata
        mlist = self.plugins_by_type(Metadata)
        if len(mlist) >= 1:
            self.metadata = mlist[0]
            if len(mlist) > 1:
                self.logger.error("Multiple Metadata plugins loaded; using %s"
                                  % self.metadata)
        else:
            self.logger.error("No Metadata plugin loaded; "
                              "failed to instantiate Core")
            raise CoreInitError("No Metadata Plugin")

        # ensure that an ACL plugin is loaded
        if not self.plugins_by_type(Bcfg2.Server.Plugin.ClientACLs):
            self.init_plugin(DefaultACL)

    def init_plugin(self, plugin):
        """ Import and instantiate a single plugin.  The plugin is
        stored to :attr:`plugins`.

        :param plugin: The plugin class to load.
        :type plugin: type
        :returns: None
        """
<<<<<<< HEAD
        self.logger.debug("Loading plugin %s" % plugin.name)
=======
        self.logger.debug("%s: Loading plugin %s" % (self.name, plugin))
        try:
            mod = getattr(__import__("Bcfg2.Server.Plugins.%s" %
                                     (plugin)).Server.Plugins, plugin)
        except ImportError:
            try:
                mod = __import__(plugin, globals(), locals(),
                                 [plugin.split('.')[-1]])
            except:
                self.logger.error("Failed to load plugin %s" % plugin)
                return
        try:
            plug = getattr(mod, plugin.split('.')[-1])
        except AttributeError:
            self.logger.error("Failed to load plugin %s: %s" %
                              (plugin, sys.exc_info()[1]))
            return
>>>>>>> 24a261f8
        # Blacklist conflicting plugins
        cplugs = [conflict for conflict in plugin.conflicts
                  if conflict in self.plugins]
        self.plugin_blacklist[plugin.name] = cplugs
        try:
            self.plugins[plugin.name] = plugin(self)
        except PluginInitError:
            self.logger.error("Failed to instantiate plugin %s" % plugin,
                              exc_info=1)
        except OSError:
            err = sys.exc_info()[1]
            self.logger.error("Failed to add a file monitor while "
                              "instantiating plugin %s: %s" % (plugin, err))
        except:
            self.logger.error("Unexpected instantiation failure for plugin %s"
                              % plugin, exc_info=1)

    def shutdown(self):
        """ Perform plugin and FAM shutdown tasks. """
        if not self._running:
            self.logger.debug("%s: Core already shut down" % self.name)
            return
        self.logger.info("%s: Shutting down core..." % self.name)
        if not self.terminate.isSet():
            self.terminate.set()
        self._running = False
        self.fam.shutdown()
        self.logger.info("%s: FAM shut down" % self.name)
        for plugin in list(self.plugins.values()):
            plugin.shutdown()
        self.logger.info("%s: All plugins shut down" % self.name)
        if self._database_available:
            from django import db
            self.logger.info("%s: Closing database connection" % self.name)
            db.close_connection()

    @property
    def metadata_cache_mode(self):
        """ Get the client :attr:`metadata_cache` mode.  Options are
        off, initial, cautious, aggressive, on (synonym for
        cautious). See :ref:`server-caching` for more details. """
        mode = Bcfg2.Options.setup.client_metadata_cache
        if mode == "on":
            return "cautious"
        else:
            return mode

    def client_run_hook(self, hook, metadata):
        """ Invoke hooks from
        :class:`Bcfg2.Server.Plugin.interfaces.ClientRunHooks` plugins
        for a given stage.

        :param hook: The name of the stage to run hooks for.  A stage
                     can be any abstract function defined in the
                     :class:`Bcfg2.Server.Plugin.interfaces.ClientRunHooks`
                     interface.
        :type hook: string
        :param metadata: Client metadata to run the hook for.  This
                         will be passed as the sole argument to each
                         hook.
        :type metadata: Bcfg2.Server.Plugins.Metadata.ClientMetadata
        """
        self.logger.debug("Running %s hooks for %s" % (hook,
                                                       metadata.hostname))
        start = time.time()
        try:
            for plugin in self.plugins_by_type(ClientRunHooks):
                try:
                    getattr(plugin, hook)(metadata)
                except AttributeError:
                    err = sys.exc_info()[1]
                    self.logger.error("Unknown attribute: %s" % err)
                    raise
                except:
                    err = sys.exc_info()[1]
                    self.logger.error("%s: Error invoking hook %s: %s" %
                                      (plugin, hook, err))
        finally:
            Bcfg2.Server.Statistics.stats.add_value(
                "%s:client_run_hook:%s" %
                (self.__class__.__name__, hook),
                time.time() - start)

    @Bcfg2.Server.Statistics.track_statistics()
    def validate_structures(self, metadata, data):
        """ Checks the data structures by calling the
        :func:`Bcfg2.Server.Plugin.interfaces.StructureValidator.validate_structures`
        method of
        :class:`Bcfg2.Server.Plugin.interfaces.StructureValidator`
        plugins.

        :param metadata: Client metadata to validate structures for
        :type metadata: Bcfg2.Server.Plugins.Metadata.ClientMetadata
        :param data: The list of structures (i.e., bundles) for this
                     client
        :type data: list of lxml.etree._Element objects
        """
        self.logger.debug("Validating structures for %s" % metadata.hostname)
        for plugin in self.plugins_by_type(StructureValidator):
            try:
                plugin.validate_structures(metadata, data)
            except ValidationError:
                err = sys.exc_info()[1]
                self.logger.error("Plugin %s structure validation failed: %s" %
                                  (plugin.name, err))
                raise
            except:
                self.logger.error("Plugin %s: unexpected structure validation "
                                  "failure" % plugin.name, exc_info=1)

    @Bcfg2.Server.Statistics.track_statistics()
    def validate_goals(self, metadata, data):
        """ Checks that the config matches the goals enforced by
        :class:`Bcfg2.Server.Plugin.interfaces.GoalValidator` plugins
        by calling
        :func:`Bcfg2.Server.Plugin.interfaces.GoalValidator.validate_goals`.

        :param metadata: Client metadata to validate goals for
        :type metadata: Bcfg2.Server.Plugins.Metadata.ClientMetadata
        :param data: The list of structures (i.e., bundles) for this
                     client
        :type data: list of lxml.etree._Element objects
        """
        self.logger.debug("Validating goals for %s" % metadata.hostname)
        for plugin in self.plugins_by_type(GoalValidator):
            try:
                plugin.validate_goals(metadata, data)
            except ValidationError:
                err = sys.exc_info()[1]
                self.logger.error("Plugin %s goal validation failed: %s" %
                                  (plugin.name, err.message))
                raise
            except:
                self.logger.error("Plugin %s: unexpected goal validation "
                                  "failure" % plugin.name, exc_info=1)

    @Bcfg2.Server.Statistics.track_statistics()
    def GetStructures(self, metadata):
        """ Get all structures (i.e., bundles) for the given client

        :param metadata: Client metadata to get structures for
        :type metadata: Bcfg2.Server.Plugins.Metadata.ClientMetadata
        :returns: list of :class:`lxml.etree._Element` objects
        """
        self.logger.debug("Getting structures for %s" % metadata.hostname)
        structures = list(
            chain(*[struct.BuildStructures(metadata)
                    for struct in self.plugins_by_type(Structure)]))
        sbundles = [b.get('name') for b in structures if b.tag == 'Bundle']
        missing = [b for b in metadata.bundles if b not in sbundles]
        if missing:
            self.logger.error("Client %s configuration missing bundles: %s" %
                              (metadata.hostname, ':'.join(missing)))
        return structures

    @Bcfg2.Server.Statistics.track_statistics()
    def BindStructures(self, structures, metadata, config):
        """ Given a list of structures (i.e. bundles), bind all the
        entries in them and add the structures to the config.

        :param structures: The list of structures for this client
        :type structures: list of lxml.etree._Element objects
        :param metadata: Client metadata to bind structures for
        :type metadata: Bcfg2.Server.Plugins.Metadata.ClientMetadata
        :param config: The configuration document to add fully-bound
                       structures to. Modified in-place.
        :type config: lxml.etree._Element
        """
        self.logger.debug("Binding structures for %s" % metadata.hostname)
        for astruct in structures:
            try:
                self.BindStructure(astruct, metadata)
                config.append(astruct)
            except:
                self.logger.error("error in BindStructure", exc_info=1)

    @Bcfg2.Server.Statistics.track_statistics()
    def BindStructure(self, structure, metadata):
        """ Bind all elements in a single structure (i.e., bundle).

        :param structure: The structure to bind.  Modified in-place.
        :type structures: lxml.etree._Element
        :param metadata: Client metadata to bind structure for
        :type metadata: Bcfg2.Server.Plugins.Metadata.ClientMetadata
        """
        self.logger.debug("Binding structure %s for %s" %
                          (structure.get("name", "unknown"),
                           metadata.hostname))
        for entry in structure.getchildren():
            if entry.tag.startswith("Bound"):
                entry.tag = entry.tag[5:]
                continue
            try:
                self.Bind(entry, metadata)
            except:
                exc = sys.exc_info()[1]
                if 'failure' not in entry.attrib:
                    entry.set('failure', 'bind error: %s' % exc)
                if isinstance(exc, PluginExecutionError):
                    msg = "Failed to bind entry"
                else:
                    msg = "Unexpected failure binding entry"
                self.logger.error("%s %s:%s: %s" %
                                  (msg, entry.tag, entry.get('name'), exc))

    def Bind(self, entry, metadata):
        """ Bind a single entry using the appropriate generator.

        :param entry: The entry to bind.  Modified in-place.
        :type entry: lxml.etree._Element
        :param metadata: Client metadata to bind structure for
        :type metadata: Bcfg2.Server.Plugins.Metadata.ClientMetadata
        """
        start = time.time()
        if 'altsrc' in entry.attrib:
            oldname = entry.get('name')
            entry.set('name', entry.get('altsrc'))
            entry.set('realname', oldname)
            del entry.attrib['altsrc']
            try:
                ret = self.Bind(entry, metadata)
                entry.set('name', oldname)
                del entry.attrib['realname']
                return ret
            except:
                self.logger.error(
                    "Failed binding entry %s:%s with altsrc %s: %s" %
                    (entry.tag, entry.get('realname'), entry.get('name'),
                     sys.exc_info()[1]))
                entry.set('name', oldname)
                self.logger.error("Falling back to %s:%s" %
                                  (entry.tag, entry.get('name')))

        generators = self.plugins_by_type(Generator)
        glist = [gen for gen in generators
                 if entry.get('name') in gen.Entries.get(entry.tag, {})]
        if len(glist) == 1:
            return glist[0].Entries[entry.tag][entry.get('name')](entry,
                                                                  metadata)
        elif len(glist) > 1:
            generators = ", ".join([gen.name for gen in glist])
            self.logger.error("%s %s served by multiple generators: %s" %
                              (entry.tag, entry.get('name'), generators))
        g2list = [gen for gen in generators
                  if gen.HandlesEntry(entry, metadata)]
        try:
            if len(g2list) == 1:
                return g2list[0].HandleEntry(entry, metadata)
            entry.set('failure', 'no matching generator')
            raise PluginExecutionError("No matching generator: %s:%s" %
                                       (entry.tag, entry.get('name')))
        finally:
            Bcfg2.Server.Statistics.stats.add_value("%s:Bind:%s" %
                                                    (self.__class__.__name__,
                                                     entry.tag),
                                                    time.time() - start)

    def BuildConfiguration(self, client):
        """ Build the complete configuration for a client.

        :param client: The hostname of the client to build the
                       configuration for
        :type client: string
        :returns: :class:`lxml.etree._Element` - A complete Bcfg2
                  configuration document """
        self.logger.debug("Building configuration for %s" % client)
        start = time.time()
        config = lxml.etree.Element("Configuration", version='2.0',
                                    revision=self.revision)
        try:
            meta = self.build_metadata(client)
        except MetadataConsistencyError:
            self.logger.error("Metadata consistency error for client %s" %
                              client)
            return lxml.etree.Element("error", type='metadata error')

        self.client_run_hook("start_client_run", meta)

        try:
            structures = self.GetStructures(meta)
        except:
            self.logger.error("Error in GetStructures", exc_info=1)
            return lxml.etree.Element("error", type='structure error')

        self.validate_structures(meta, structures)

        # Perform altsrc consistency checking
        esrcs = {}
        for struct in structures:
            for entry in struct:
                key = (entry.tag, entry.get('name'))
                if key in esrcs:
                    if esrcs[key] != entry.get('altsrc'):
                        self.logger.error("Found inconsistent altsrc mapping "
                                          "for entry %s:%s" % key)
                else:
                    esrcs[key] = entry.get('altsrc', None)
        del esrcs

        self.BindStructures(structures, meta, config)

        self.validate_goals(meta, config)

        self.client_run_hook("end_client_run", meta)

        sort_xml(config, key=lambda e: e.get('name'))

        self.logger.info("Generated config for %s in %.03f seconds" %
                         (client, time.time() - start))
        return config

    def HandleEvent(self, event):
        """ Handle a change in the Bcfg2 config file.

        :param event: The event to handle
        :type event: Bcfg2.Server.FileMonitor.Event
        """
        if event.filename != self.cfile:
            self.logger.error("Got event for unknown file: %s" %
                              event.filename)
            return
        if event.code2str() in ['deleted', 'exists']:
            # ignore config file deletion, and ignore the initial
            # 'exists' event as well.  we've already parsed options on
            # startup, we don't need to parse them twice.
            return
        Bcfg2.Options.get_parser().reparse()
        self.metadata_cache.expire()

    def block_for_fam_events(self, handle_events=False):
        """ Block until all fam events have been handleed, optionally
        handling events as well.  (Setting ``handle_events=True`` is
        useful for local server cores that don't spawn an event
        handling thread.)"""
        slept = 0
        log_interval = 3
        if handle_events:
            self.fam.handle_events_in_interval(1)
            slept += 1
        if Bcfg2.Options.setup.fam_blocking:
            time.sleep(1)
            slept += 1
            while self.fam.pending() != 0:
                time.sleep(1)
                slept += 1
                if slept % log_interval == 0:
                    self.logger.debug("Sleeping to handle FAM events...")
        self.logger.debug("Slept %s seconds while handling FAM events" % slept)

    def run(self):
        """ Run the server core. This calls :func:`_run`, starts the
        :attr:`fam_thread`, and calls :func:`_block`, but note that it
        is the responsibility of the server core implementation to
        call :func:`shutdown` under normal operation. This also
        handles creation of the directory containing the pidfile, if
        necessary."""
        if not self._run():
            self.shutdown()
            return False

        try:
            self.load_plugins()

            self.fam.start()
            self.fam_thread.start()
            self.fam.AddMonitor(self.cfile, self)
            if self.perflog_thread is not None:
                self.perflog_thread.start()

            for plug in self.plugins_by_type(Threaded):
                plug.start_threads()
        except:
            self.shutdown()
            raise

        self.block_for_fam_events()
        self._block()

    def _run(self):
        """ Start up the server; this method should return
        immediately.  This must be overridden by a core
        implementation. """
        raise NotImplementedError

    def _block(self):
        """ Enter the infinite loop.  This method should not return
        until the server is killed.  This must be overridden by a core
        implementation. """
        raise NotImplementedError

    def GetDecisions(self, metadata, mode):
        """ Get the decision list for a client.

        :param metadata: Client metadata to get the decision list for
        :type metadata: Bcfg2.Server.Plugins.Metadata.ClientMetadata
        :param mode: The decision mode ("whitelist" or "blacklist")
        :type mode: string
        :returns: list of Decision tuples ``(<entry tag>, <entry name>)``
        """
        self.logger.debug("Getting decision list for %s" % metadata.hostname)
        result = []
        for plugin in self.plugins_by_type(Decision):
            try:
                result.extend(plugin.GetDecisions(metadata, mode))
            except:
                self.logger.error("Plugin: %s failed to generate decision list"
                                  % plugin.name, exc_info=1)
        return result

    @Bcfg2.Server.Statistics.track_statistics()
    def check_acls(self, address, rmi):
        """ Check client IP address and metadata object against all
        :class:`Bcfg2.Server.Plugin.interfaces.ClientACLs` plugins.
        If any ACL plugin denies access, then access is denied.  ACLs
        are checked in two phases: First, with the client IP address;
        and second, with the client metadata object.  This lets an ACL
        interface do a quick rejection based on IP before metadata is
        ever built.

        :param address: The address pair of the client to check ACLs for
        :type address: tuple of (<ip address>, <port>)
        :param rmi: The fully-qualified name of the RPC call
        :param rmi: string
        :returns: bool
        """
        plugins = self.plugins_by_type(Bcfg2.Server.Plugin.ClientACLs)
        try:
            ip_checks = [p.check_acl_ip(address, rmi) for p in plugins]
        except:
            self.logger.error("Unexpected error checking ACLs for %s for %s: "
                              "%s" % (address[0], rmi, sys.exc_info()[1]))
            return False  # failsafe

        if all(ip_checks):
            # if all ACL plugins return True (allow), then allow
            self.logger.debug("Client %s passed IP-based ACL checks for %s" %
                              (address[0], rmi))
            return True
        elif False in ip_checks:
            # if any ACL plugin returned False (deny), then deny
            self.logger.warning("Client %s failed IP-based ACL checks for %s" %
                                (address[0], rmi))
            return False
        # else, no plugins returned False, but not all plugins
        # returned True, so some plugin returned None (defer), so
        # defer.

        client, metadata = self.resolve_client(address)
        try:
            rv = all(p.check_acl_metadata(metadata, rmi) for p in plugins)
            if rv:
                self.logger.debug(
                    "Client %s passed metadata ACL checks for %s" %
                    (metadata.hostname, rmi))
            else:
                self.logger.warning(
                    "Client %s failed metadata ACL checks for %s" %
                    (metadata.hostname, rmi))
            return rv
        except:
            self.logger.error("Unexpected error checking ACLs for %s for %s: "
                              "%s" % (client, rmi, sys.exc_info()[1]))
            return False  # failsafe

    @Bcfg2.Server.Statistics.track_statistics()
    def build_metadata(self, client_name):
        """ Build initial client metadata for a client

        :param client_name: The name of the client to build metadata
                            for
        :type client_name: string
        :returns: :class:`Bcfg2.Server.Plugins.Metadata.ClientMetadata`
        """
        if not hasattr(self, 'metadata'):
            # some threads start before metadata is even loaded
            raise MetadataRuntimeError("Metadata not loaded yet")
        if self.metadata_cache_mode == 'initial':
            # the Metadata plugin handles loading the cached data if
            # we're only caching the initial metadata object
            imd = None
        else:
            imd = self.metadata_cache.get(client_name, None)
        if not imd:
            self.logger.debug("Building metadata for %s" % client_name)
            try:
                imd = self.metadata.get_initial_metadata(client_name)
            except MetadataConsistencyError:
                self.critical_error(
                    "Client metadata resolution error for %s: %s" %
                    (client_name, sys.exc_info()[1]))
            connectors = self.plugins_by_type(Connector)
            for conn in connectors:
                groups = conn.get_additional_groups(imd)
                groupnames = []
                for group in groups:
                    if hasattr(group, "name"):
                        groupname = group.name
                        if groupname in self._dynamic_groups:
                            if self._dynamic_groups[groupname] == conn.name:
                                self.metadata.groups[groupname] = group
                            else:
                                self.logger.warning(
                                    "Refusing to clobber dynamic group %s "
                                    "defined by %s" %
                                    (self._dynamic_groups[groupname],
                                     groupname))
                        elif groupname in self.metadata.groups:
                            # not recorded as a dynamic group, but
                            # present in metadata.groups -- i.e., a
                            # static group
                            self.logger.warning(
                                "Refusing to clobber predefined group %s" %
                                groupname)
                        else:
                            self.metadata.groups[groupname] = group
                            self._dynamic_groups[groupname] = conn.name
                        groupnames.append(groupname)
                    else:
                        groupnames.append(group)

                self.metadata.merge_additional_groups(imd, groupnames)
            for conn in connectors:
                data = conn.get_additional_data(imd)
                self.metadata.merge_additional_data(imd, conn.name, data)
            imd.query.by_name = self.build_metadata
            if self.metadata_cache_mode in ['cautious', 'aggressive']:
                self.metadata_cache[client_name] = imd
        else:
            self.logger.debug("Using cached metadata object for %s" %
                              client_name)
        return imd

    def process_statistics(self, client_name, statistics):
        """ Process uploaded statistics for client.

        :param client_name: The name of the client to process
                            statistics for
        :type client_name: string
        :param statistics: The statistics document to process
        :type statistics: lxml.etree._Element
        """
        self.logger.debug("Processing statistics for %s" % client_name)
        meta = self.build_metadata(client_name)
        state = statistics.find(".//Statistics")
        if state.get('version') >= '2.0':
            for plugin in self.plugins_by_type(Statistics):
                try:
                    plugin.process_statistics(meta, statistics)
                except:
                    self.logger.error("Plugin %s failed to process stats from "
                                      "%s" % (plugin.name, meta.hostname),
                                      exc_info=1)

        self.logger.info("Client %s reported state %s" % (client_name,
                                                          state.get('state')))
        self.client_run_hook("end_statistics", meta)

    @track_statistics()
    def resolve_client(self, address, cleanup_cache=False, metadata=True):
        """ Given a client address, get the client hostname and
        optionally metadata.

        :param address: The address pair of the client to get the
                        canonical hostname for.
        :type address: tuple of (<ip address>, <port>)
        :param cleanup_cache: Tell the
                              :class:`Bcfg2.Server.Plugin.interfaces.Metadata`
                              plugin in :attr:`metadata` to clean up
                              any client or session cache it might
                              keep
        :type cleanup_cache: bool
        :param metadata: Build a
                         :class:`Bcfg2.Server.Plugins.Metadata.ClientMetadata`
                         object for this client as well.  This is
                         offered for convenience.
        :type metadata: bool
        :returns: tuple - If ``metadata`` is False, returns
                  ``(<canonical hostname>, None)``; if ``metadata`` is
                  True, returns ``(<canonical hostname>, <client
                  metadata object>)``
        """
        try:
            client = self.metadata.resolve_client(address,
                                                  cleanup_cache=cleanup_cache)
            if metadata:
                meta = self.build_metadata(client)
            else:
                meta = None
        except MetadataConsistencyError:
            err = sys.exc_info()[1]
            self.critical_error("Client metadata resolution error for %s: %s" %
                                (address[0], err))
        except MetadataRuntimeError:
            err = sys.exc_info()[1]
            self.critical_error('Metadata system runtime failure for %s: %s' %
                                (address[0], err))
        return (client, meta)

    def critical_error(self, message):
        """ Log an error with its traceback and return an XML-RPC fault
        to the client.

        :param message: The message to log and return to the client
        :type message: string
        :raises: :exc:`xmlrpclib.Fault`
        """
        self.logger.error(message, exc_info=1)
        raise xmlrpclib.Fault(xmlrpclib.APPLICATION_ERROR,
                              "Critical failure: %s" % message)

    def _get_rmi_objects(self):
        """ Get a dict (name: object) of all objects that may have RMI
        calls.  Currently, that includes all plugins and the FAM. """
        rv = {self.fam.__class__.__name__: self.fam}
        rv.update(self.plugins)
        return rv

    def _get_rmi(self):
        """ Get a list of RMI calls exposed by plugins """
        rmi = dict()
        for pname, pinst in self._get_rmi_objects().items():
            for mname in pinst.__rmi__:
                rmi["%s.%s" % (pname, mname)] = getattr(pinst, mname)
        return rmi

    def _resolve_exposed_method(self, method_name):
        """ Resolve a method name to the callable that implements that
        method.

        :param method_name: Name of the method to resolve
        :type method_name: string
        :returns: callable
        """
        try:
            func = getattr(self, method_name)
        except AttributeError:
            raise NoExposedMethod(method_name)
        if not getattr(func, "exposed", False):
            raise NoExposedMethod(method_name)
        return func

    # XMLRPC handlers start here

    @exposed
    def listMethods(self, address):  # pylint: disable=W0613
        """ List all exposed methods, including plugin RMI.

        :param address: Client (address, port) pair
        :type address: tuple
        :returns: list of exposed method names
        """
        methods = [name
                   for name, func in inspect.getmembers(self, callable)
                   if (getattr(func, "exposed", False) and
                       self.check_acls(address, name))]
        methods.extend([m for m in self._get_rmi().keys()
                        if self.check_acls(address, m)])
        return methods

    @exposed
    def methodHelp(self, address, method_name):  # pylint: disable=W0613
        """ Get help from the docstring of an exposed method

        :param address: Client (address, port) pair
        :type address: tuple
        :param method_name: The name of the method to get help on
        :type method_name: string
        :returns: string - The help message from the method's docstring
        """
        try:
            func = self._resolve_exposed_method(method_name)
        except NoExposedMethod:
            return ""
        return func.__doc__

    @exposed
    @track_statistics()
    @close_db_connection
    def DeclareVersion(self, address, version):
        """ Declare the client version.

        :param address: Client (address, port) pair
        :type address: tuple
        :param version: The client's declared version
        :type version: string
        :returns: bool - True on success
        :raises: :exc:`xmlrpclib.Fault`
        """
        client = self.resolve_client(address, metadata=False)[0]
        self.logger.debug("%s is running Bcfg2 client version %s" % (client,
                                                                     version))
        try:
            self.metadata.set_version(client, version)
        except (MetadataConsistencyError, MetadataRuntimeError):
            err = sys.exc_info()[1]
            self.critical_error("Unable to set version for %s: %s" %
                                (client, err))
        return True

    @exposed
    @close_db_connection
    def GetProbes(self, address):
        """ Fetch probes for the client.

        :param address: Client (address, port) pair
        :type address: tuple
        :returns: lxml.etree._Element - XML tree describing probes for
                  this client
        :raises: :exc:`xmlrpclib.Fault`
        """
        resp = lxml.etree.Element('probes')
        client, metadata = self.resolve_client(address, cleanup_cache=True)
        self.logger.debug("Getting probes for %s" % client)
        try:
            for plugin in self.plugins_by_type(Probing):
                for probe in plugin.GetProbes(metadata):
                    resp.append(probe)
            self.logger.debug("Sending probe list to %s" % client)
            return lxml.etree.tostring(resp,
                                       xml_declaration=False).decode('UTF-8')
        except:
            err = sys.exc_info()[1]
            self.critical_error("Error determining probes for %s: %s" %
                                (client, err))

    @exposed
    @close_db_connection
    def RecvProbeData(self, address, probedata):
        """ Receive probe data from clients.

        :param address: Client (address, port) pair
        :type address: tuple
        :returns: bool - True on success
        :raises: :exc:`xmlrpclib.Fault`
        """
        client, metadata = self.resolve_client(address)
        self.logger.debug("Receiving probe data from %s" % client)
        if self.metadata_cache_mode == 'cautious':
            # clear the metadata cache right after building the
            # metadata object; that way the cache is cleared for any
            # new probe data that's received, but the metadata object
            # that's created for RecvProbeData doesn't get cached.
            # I.e., the next metadata object that's built, after probe
            # data is processed, is cached.
            self.metadata_cache.expire(client)
        try:
            xpdata = lxml.etree.XML(probedata.encode('utf-8'),
                                    parser=Bcfg2.Server.XMLParser)
        except lxml.etree.XMLSyntaxError:
            err = sys.exc_info()[1]
            self.critical_error("Failed to parse probe data from client %s: %s"
                                % (client, err))

        sources = []
        for data in xpdata:
            source = data.get('source')
            if source not in sources:
                if source not in self.plugins:
                    self.logger.warning("Failed to locate plugin %s" % source)
                    continue
                sources.append(source)

        for source in sources:
            datalist = [data for data in xpdata
                        if data.get('source') == source]
            try:
                self.plugins[source].ReceiveData(metadata, datalist)
            except:
                err = sys.exc_info()[1]
                self.critical_error("Failed to process probe data from client "
                                    "%s: %s" % (client, err))
        return True

    @exposed
    @close_db_connection
    def AssertProfile(self, address, profile):
        """ Set profile for a client.

        :param address: Client (address, port) pair
        :type address: tuple
        :returns: bool - True on success
        :raises: :exc:`xmlrpclib.Fault`
        """
        client = self.resolve_client(address, metadata=False)[0]
        self.logger.debug("%s sets its profile to %s" % (client, profile))
        try:
            self.metadata.set_profile(client, profile, address)
        except (MetadataConsistencyError, MetadataRuntimeError):
            err = sys.exc_info()[1]
            self.critical_error("Unable to assert profile for %s: %s" %
                                (client, err))
        return True

    @exposed
    @close_db_connection
    def GetConfig(self, address):
        """ Build config for a client by calling
        :func:`BuildConfiguration`.

        :param address: Client (address, port) pair
        :type address: tuple
        :returns: lxml.etree._Element - The full configuration
                  document for the client
        :raises: :exc:`xmlrpclib.Fault`
        """
        client = self.resolve_client(address)[0]
        try:
            config = self.BuildConfiguration(client)
            return lxml.etree.tostring(config,
                                       xml_declaration=False).decode('UTF-8')
        except MetadataConsistencyError:
            self.critical_error("Metadata consistency failure for %s" % client)

    @exposed
    @close_db_connection
    def RecvStats(self, address, stats):
        """ Act on statistics upload with :func:`process_statistics`.

        :param address: Client (address, port) pair
        :type address: tuple
        :returns: bool - True on success
        :raises: :exc:`xmlrpclib.Fault`
        """
        client = self.resolve_client(address)[0]
        sdata = lxml.etree.XML(stats.encode('utf-8'),
                               parser=Bcfg2.Server.XMLParser)
        self.process_statistics(client, sdata)
        return True

    @exposed
    @close_db_connection
    def GetDecisionList(self, address, mode):
        """ Get the decision list for the client with :func:`GetDecisions`.

        :param address: Client (address, port) pair
        :type address: tuple
        :returns: list of decision tuples
        :raises: :exc:`xmlrpclib.Fault`
        """
        metadata = self.resolve_client(address)[1]
        return self.GetDecisions(metadata, mode)

    @property
    def database_available(self):
        """ True if the database is configured and available, False
        otherwise. """
        return self._database_available

    @exposed
    def get_statistics(self, _):
        """ Get current statistics about component execution from
        :attr:`Bcfg2.Server.Statistics.stats`.

        :returns: dict - The statistics data as returned by
                  :func:`Bcfg2.Server.Statistics.Statistics.display` """
        return Bcfg2.Server.Statistics.stats.display()

    @exposed
    def toggle_debug(self, address):
        """ Toggle debug status of the FAM and all plugins

        :param address: Client (address, port) pair
        :type address: tuple
        :returns: bool - The new debug state of the FAM
        """
        return self.set_debug(address, not self.debug_flag)

    @exposed
    def toggle_core_debug(self, address):
        """ Toggle debug status of the server core

        :param address: Client (address, hostname) pair
        :type address: tuple
        :returns: bool - The new debug state of the FAM
        """
        return self.set_core_debug(address, not self.debug_flag)

    @exposed
    def toggle_fam_debug(self, address):
        """ Toggle debug status of the FAM

        :returns: bool - The new debug state of the FAM
        """
        self.logger.warning("Deprecated method set_fam_debug called by %s" %
                            address[0])
        return "This method is deprecated and will be removed in a future " + \
            "release\n%s" % self.fam.toggle_debug()

    @exposed
    def set_debug(self, address, debug):
        """ Explicitly set debug status of the FAM and all plugins

        :param address: Client (address, hostname) pair
        :type address: tuple
        :param debug: The new debug status.  This can either be a
                      boolean, or a string describing the state (e.g.,
                      "true" or "false"; case-insensitive)
        :type debug: bool or string
        :returns: bool - The new debug state
        """
        if debug not in [True, False]:
            debug = debug.lower() == "true"
        for plugin in self.plugins.values():
            plugin.set_debug(debug)
        rv = self.set_core_debug(address, debug)
        return self.fam.set_debug(debug) and rv

    @exposed
    def set_core_debug(self, _, debug):
        """ Explicity set debug status of the server core

        :param debug: The new debug status.  This can either be a
                      boolean, or a string describing the state (e.g.,
                      "true" or "false"; case-insensitive)
        :type debug: bool or string
        :returns: bool - The new debug state of the FAM
        """
        if debug not in [True, False]:
            debug = debug.lower() == "true"
        self.debug_flag = debug
        self.logger.info("Core: debug = %s" % debug)
        levels = self._loglevels[self.debug_flag]
        for handler in logging.root.handlers:
            try:
                level = levels.get(handler.name, levels['default'])
                self.logger.debug("Setting %s log handler to %s" %
                                  (handler.name, logging.getLevelName(level)))
            except AttributeError:
                level = levels['default']
                self.logger.debug("Setting unknown log handler %s to %s" %
                                  (handler, logging.getLevelName(level)))
            handler.setLevel(level)
        return self.debug_flag

    @exposed
    def set_fam_debug(self, address, debug):
        """ Explicitly set debug status of the FAM

        :param debug: The new debug status of the FAM.  This can
                      either be a boolean, or a string describing the
                      state (e.g., "true" or "false";
                      case-insensitive)
        :type debug: bool or string
        :returns: bool - The new debug state of the FAM
        """
        if debug not in [True, False]:
            debug = debug.lower() == "true"
        self.logger.warning("Deprecated method set_fam_debug called by %s" %
                            address[0])
        return "This method is deprecated and will be removed in a future " + \
            "release\n%s" % self.fam.set_debug(debug)


class NetworkCore(Core):
    """ A server core that actually listens on the network, can be
    daemonized, etc."""
    options = Core.options + [
        Bcfg2.Options.Common.daemon, Bcfg2.Options.Common.syslog,
        Bcfg2.Options.Common.location, Bcfg2.Options.Common.ssl_key,
        Bcfg2.Options.Common.ssl_cert, Bcfg2.Options.Common.ssl_ca,
        Bcfg2.Options.BooleanOption(
            '--listen-all', cf=('server', 'listen_all'), default=False,
            help="Listen on all interfaces"),
        Bcfg2.Options.Option(
            cf=('server', 'umask'), default='0077', help='Server umask',
            type=Bcfg2.Options.Types.octal),
        Bcfg2.Options.Option(
            cf=('server', 'user'), default=0, dest='daemon_uid',
            type=Bcfg2.Options.Types.username,
            help="User to run the server daemon as"),
        Bcfg2.Options.Option(
            cf=('server', 'group'), default=0, dest='daemon_gid',
            type=Bcfg2.Options.Types.groupname,
            help="Group to run the server daemon as")]

    def __init__(self):
        Core.__init__(self)

        #: The CA that signed the server cert
        self.ca = Bcfg2.Options.setup.ca

        if self._database_available:
            db_settings = django.conf.settings.DATABASES['default']
            if (Bcfg2.Options.setup.daemon and
                    Bcfg2.Options.setup.daemon_uid and
                    db_settings['ENGINE'].endswith(".sqlite3") and
                    not os.path.exists(db_settings['NAME'])):
                # syncdb will create the sqlite database, and we're
                # going to daemonize, dropping privs to a non-root
                # user, so we need to chown the database after
                # creating it
                try:
                    os.chown(db_settings['NAME'],
                             Bcfg2.Options.setup.daemon_uid,
                             Bcfg2.Options.setup.daemon_gid)
                except OSError:
                    err = sys.exc_info()[1]
                    self.logger.error("Failed to set ownership of database "
                                      "at %s: %s" % (db_settings['NAME'], err))
    __init__.__doc__ = Core.__init__.__doc__.split(".. -----")[0] + \
        "\n.. automethod:: _daemonize\n"

    def __str__(self):
        if hasattr(Bcfg2.Options.setup, "location"):
            return "%s(%s)" % (self.__class__.__name__,
                               Bcfg2.Options.setup.location)
        else:
            return Core.__str__(self)

    def run(self):
        """ Run the server core.  This calls :func:`_daemonize` before
        calling :func:`Bcfg2.Server.Core.Core.run` to run the server
        core. """
        if Bcfg2.Options.setup.daemon:
            # if we're dropping privs, then the pidfile is likely
            # /var/run/bcfg2-server/bcfg2-server.pid or similar.
            # since some OSes clean directories out of /var/run on
            # reboot, we need to ensure that the directory containing
            # the pidfile exists and has the appropriate permissions
            piddir = os.path.dirname(Bcfg2.Options.setup.daemon)
            if not os.path.exists(piddir):
                os.makedirs(piddir)
                os.chown(piddir,
                         Bcfg2.Options.setup.daemon_uid,
                         Bcfg2.Options.setup.daemon_gid)
                os.chmod(piddir, 493)  # 0775
            if not self._daemonize():
                return False

            # rewrite $HOME. pulp stores its auth creds in ~/.pulp, so
            # this is necessary to make that work when privileges are
            # dropped
            os.environ['HOME'] = \
                pwd.getpwuid(Bcfg2.Options.setup.daemon_uid)[5]
        else:
            os.umask(int(Bcfg2.Options.setup.umask, 8))

        Core.run(self)

    def authenticate(self, cert, user, password, address):
        """ Authenticate a client connection with
        :func:`Bcfg2.Server.Plugin.interfaces.Metadata.AuthenticateConnection`.

        :param cert: an x509 certificate
        :type cert: dict
        :param user: The username of the user trying to authenticate
        :type user: string
        :param password: The password supplied by the client
        :type password: string
        :param address: An address pair of ``(<ip address>, <port>)``
        :type address: tuple
        :return: bool - True if the authenticate succeeds, False otherwise
        """
        if self.ca:
            acert = cert
        else:
            # No ca, so no cert validation can be done
            acert = None
        return self.metadata.AuthenticateConnection(acert, user, password,
                                                    address)

    def _daemonize(self):
        """ Daemonize the server and write the pidfile.  This must be
        overridden by a core implementation. """
        raise NotImplementedError<|MERGE_RESOLUTION|>--- conflicted
+++ resolved
@@ -18,12 +18,8 @@
 import Bcfg2.Server.Statistics
 import Bcfg2.Server.FileMonitor
 from itertools import chain
-<<<<<<< HEAD
 from Bcfg2.Server.Cache import Cache
-from Bcfg2.Compat import xmlrpclib  # pylint: disable=W0622
-=======
 from Bcfg2.Compat import xmlrpclib, wraps  # pylint: disable=W0622
->>>>>>> 24a261f8
 from Bcfg2.Server.Plugin.exceptions import *  # pylint: disable=W0401,W0614
 from Bcfg2.Server.Plugin.interfaces import *  # pylint: disable=W0401,W0614
 from Bcfg2.Server.Plugin import track_statistics
@@ -129,7 +125,6 @@
 class Core(object):
     """ The server core is the container for all Bcfg2 server logic
     and modules. All core implementations must inherit from
-<<<<<<< HEAD
     ``Core``. """
 
     options = [
@@ -152,12 +147,6 @@
             choices=['off', 'on', 'initial', 'cautious', 'aggressive'])]
 
     def __init__(self):  # pylint: disable=R0912,R0915
-=======
-    ``BaseCore``. """
-    name = "core"
-
-    def __init__(self, setup):  # pylint: disable=R0912,R0915
->>>>>>> 24a261f8
         """
         .. automethod:: _run
         .. automethod:: _block
@@ -418,27 +407,7 @@
         :type plugin: type
         :returns: None
         """
-<<<<<<< HEAD
         self.logger.debug("Loading plugin %s" % plugin.name)
-=======
-        self.logger.debug("%s: Loading plugin %s" % (self.name, plugin))
-        try:
-            mod = getattr(__import__("Bcfg2.Server.Plugins.%s" %
-                                     (plugin)).Server.Plugins, plugin)
-        except ImportError:
-            try:
-                mod = __import__(plugin, globals(), locals(),
-                                 [plugin.split('.')[-1]])
-            except:
-                self.logger.error("Failed to load plugin %s" % plugin)
-                return
-        try:
-            plug = getattr(mod, plugin.split('.')[-1])
-        except AttributeError:
-            self.logger.error("Failed to load plugin %s: %s" %
-                              (plugin, sys.exc_info()[1]))
-            return
->>>>>>> 24a261f8
         # Blacklist conflicting plugins
         cplugs = [conflict for conflict in plugin.conflicts
                   if conflict in self.plugins]

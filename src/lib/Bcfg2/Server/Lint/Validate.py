--- conflicted
+++ resolved
@@ -144,17 +144,8 @@
             if self.files is None:
                 cmd.append("--xinclude")
             cmd.extend(["--noout", "--schema", schemafile, filename])
-<<<<<<< HEAD
             result = self.cmd.run(cmd)
             if not result.success:
-=======
-            lint = Popen(cmd, stdout=PIPE, stderr=STDOUT)
-            output = lint.communicate()[0]
-            # py3k fix
-            if not isinstance(output, str):
-                output = output.decode('utf-8')
-            if lint.wait():
->>>>>>> 7e93fe74
                 self.LintError("xml-failed-to-verify",
                                "%s fails to verify:\n%s" %
                                (filename, result.stdout + result.stderr))

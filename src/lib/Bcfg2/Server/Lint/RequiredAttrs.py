""" verify attributes for configuration entries that cannot be
verified with an XML schema alone"""

import os
import re
import Bcfg2.Server.Lint
import Bcfg2.Client.Tools.VCS
from Bcfg2.Server.Plugins.Packages import Apt, Yum
<<<<<<< HEAD
=======
from Bcfg2.Client.Tools.POSIX.base import device_map
try:
    from Bcfg2.Server.Plugins.Bundler import BundleTemplateFile
    HAS_GENSHI = True
except ImportError:
    HAS_GENSHI = False
>>>>>>> 29399cbc


# format verifying functions
def is_filename(val):
    """ Return True if val is a string describing a valid full path
    """
    return val.startswith("/") and len(val) > 1


def is_selinux_type(val):
    """ Return True if val is a string describing a valid (although
    not necessarily existent) SELinux type """
    return re.match(r'^[a-z_]+_t', val)


def is_selinux_user(val):
    """ Return True if val is a string describing a valid (although
    not necessarily existent) SELinux user """
    return re.match(r'^[a-z_]+_u', val)


def is_octal_mode(val):
    """ Return True if val is a string describing a valid octal
    permissions mode """
    return re.match(r'[0-7]{3,4}', val)


def is_username(val):
    """ Return True if val is a string giving either a positive
    integer uid, or a valid Unix username """
    return re.match(r'^([A-z][-_A-z0-9]{0,30}|\d+)$', val)


def is_device_mode(val):
    """ Return True if val is a string describing a positive integer
    """
    return re.match(r'^\d+$', val)


class RequiredAttrs(Bcfg2.Server.Lint.ServerPlugin):
    """ verify attributes for configuration entries that cannot be
    verified with an XML schema alone """
    def __init__(self, *args, **kwargs):
        Bcfg2.Server.Lint.ServerPlugin.__init__(self, *args, **kwargs)
        self.required_attrs = dict(
            Path=dict(
                device=dict(name=is_filename,
                            owner=is_username,
                            group=is_username,
                            dev_type=lambda v: v in device_map),
                directory=dict(name=is_filename, owner=is_username,
                               group=is_username, mode=is_octal_mode),
                file=dict(name=is_filename, owner=is_username,
                          group=is_username, mode=is_octal_mode,
                          __text__=None),
                hardlink=dict(name=is_filename, to=is_filename),
                symlink=dict(name=is_filename),
                ignore=dict(name=is_filename),
                nonexistent=dict(name=is_filename),
                permissions=dict(name=is_filename, owner=is_username,
                                 group=is_username, mode=is_octal_mode),
                vcs=dict(vcstype=lambda v: (v != 'Path' and
                                            hasattr(Bcfg2.Client.Tools.VCS,
                                                    "Install%s" % v)),
                         revision=None, sourceurl=None)),
            Service={"__any__": dict(name=None),
                     "smf": dict(name=None, FMRI=None)},
            Action={None: dict(name=None,
                               timing=lambda v: v in ['pre', 'post', 'both'],
                               when=lambda v: v in ['modified', 'always'],
                               status=lambda v: v in ['ignore', 'check'],
                               command=None)},
            ACL=dict(
                default=dict(scope=lambda v: v in ['user', 'group'],
                             perms=lambda v: re.match(r'^([0-7]|[rwx\-]{0,3}',
                                                      v)),
                access=dict(scope=lambda v: v in ['user', 'group'],
                            perms=lambda v: re.match(r'^([0-7]|[rwx\-]{0,3}',
                                                     v)),
                mask=dict(perms=lambda v: re.match(r'^([0-7]|[rwx\-]{0,3}',
                                                   v))),
            Package={"__any__": dict(name=None)},
            SEBoolean={None: dict(name=None,
                                  value=lambda v: v in ['on', 'off'])},
            SEModule={None: dict(name=None, __text__=None)},
            SEPort={
                None: dict(name=lambda v: re.match(r'^\d+(-\d+)?/(tcp|udp)',
                                                   v),
                           selinuxtype=is_selinux_type)},
            SEFcontext={None: dict(name=None, selinuxtype=is_selinux_type)},
            SENode={None: dict(name=lambda v: "/" in v,
                               selinuxtype=is_selinux_type,
                               proto=lambda v: v in ['ipv6', 'ipv4'])},
            SELogin={None: dict(name=is_username,
                                selinuxuser=is_selinux_user)},
            SEUser={None: dict(name=is_selinux_user,
                               roles=lambda v: all(is_selinux_user(u)
                                                   for u in " ".split(v)),
                               prefix=None)},
            SEInterface={None: dict(name=None, selinuxtype=is_selinux_type)},
            SEPermissive={None: dict(name=is_selinux_type)},
            POSIXGroup={None: dict(name=is_username)},
            POSIXUser={None: dict(name=is_username)},
            MemberOf={None: dict(__text__=is_username)})

    def Run(self):
        self.check_packages()
        if "Defaults" in self.core.plugins:
            self.logger.info("Defaults plugin enabled; skipping required "
                             "attribute checks")
        else:
            self.check_rules()
            self.check_bundles()

    @classmethod
    def Errors(cls):
        return {"unknown-entry-type": "error",
                "unknown-entry-tag": "error",
                "required-attrs-missing": "error",
                "required-attr-format": "error",
                "extra-attrs": "warning"}

    def check_packages(self):
        """ check package sources for Source entries with missing attrs """
        if 'Packages' not in self.core.plugins:
            return

        for source in self.core.plugins['Packages'].sources:
            if isinstance(source, Yum.YumSource):
                if (not source.pulp_id and not source.url and
                    not source.rawurl):
                    self.LintError(
                        "required-attrs-missing",
                        "A %s source must have either a url, rawurl, or "
                        "pulp_id attribute: %s" %
                        (source.ptype, self.RenderXML(source.xsource)))
            elif not source.url and not source.rawurl:
                self.LintError(
                    "required-attrs-missing",
                    "A %s source must have either a url or rawurl attribute: "
                    "%s" %
                    (source.ptype, self.RenderXML(source.xsource)))

            if (not isinstance(source, Apt.AptSource) and
                source.recommended):
                self.LintError(
                    "extra-attrs",
                    "The recommended attribute is not supported on %s sources:"
                    " %s" %
                    (source.ptype, self.RenderXML(source.xsource)))

    def check_rules(self):
        """ check Rules for Path entries with missing attrs """
        if 'Rules' not in self.core.plugins:
            return

        for rules in self.core.plugins['Rules'].entries.values():
            xdata = rules.pnode.data
            for path in xdata.xpath("//Path"):
                self.check_entry(path, os.path.join(self.config['repo'],
                                                    rules.name))

    def check_bundles(self):
        """ check bundles for BoundPath entries with missing attrs """
        if 'Bundler' not in self.core.plugins:
            return

        for bundle in self.core.plugins['Bundler'].entries.values():
            if self.HandlesFile(bundle.name) and bundle.template is None:
                for path in bundle.xdata.xpath(
                    "//*[substring(name(), 1, 5) = 'Bound']"):
                    self.check_entry(path, bundle.name)

    def check_entry(self, entry, filename):
        """ generic entry check """
        if self.HandlesFile(filename):
            name = entry.get('name')
            tag = entry.tag
            if tag.startswith("Bound"):
                tag = tag[5:]
            if tag not in self.required_attrs:
                self.LintError("unknown-entry-tag",
                               "Unknown entry tag '%s': %s" %
                               (tag, self.RenderXML(entry)))
                return

            etype = entry.get('type')
            if etype in self.required_attrs[tag]:
                required_attrs = self.required_attrs[tag][etype]
            elif '__any__' in self.required_attrs[tag]:
                required_attrs = self.required_attrs[tag]['__any__']
            else:
                self.LintError("unknown-entry-type",
                               "Unknown %s type %s: %s" %
                               (tag, etype, self.RenderXML(entry)))
                return
            attrs = set(entry.attrib.keys())

            if 'dev_type' in required_attrs:
                dev_type = entry.get('dev_type')
                if dev_type in ['block', 'char']:
                    # check if major/minor are specified
                    required_attrs['major'] = is_device_mode
                    required_attrs['minor'] = is_device_mode

            if tag == 'ACL' and 'scope' in required_attrs:
                required_attrs[entry.get('scope')] = is_username

            if '__text__' in required_attrs:
                fmt = required_attrs['__text__']
                del required_attrs['__text__']
                if (not entry.text and
                    not entry.get('empty', 'false').lower() == 'true'):
                    self.LintError("required-attrs-missing",
                                   "Text missing for %s %s in %s: %s" %
                                   (tag, name, filename,
                                    self.RenderXML(entry)))
                if fmt is not None and not fmt(entry.text):
                    self.LintError(
                        "required-attr-format",
                        "Text content of %s %s in %s is malformed\n%s" %
                        (tag, name, filename, self.RenderXML(entry)))

            if not attrs.issuperset(required_attrs.keys()):
                self.LintError(
                    "required-attrs-missing",
                    "The following required attribute(s) are missing for %s "
                    "%s in %s: %s\n%s" %
                    (tag, name, filename,
                     ", ".join([attr
                                for attr in
                                set(required_attrs.keys()).difference(attrs)]),
                     self.RenderXML(entry)))

            for attr, fmt in required_attrs.items():
                if fmt and attr in attrs and not fmt(entry.attrib[attr]):
                    self.LintError(
                        "required-attr-format",
                        "The %s attribute of %s %s in %s is malformed\n%s" %
                        (attr, tag, name, filename, self.RenderXML(entry)))<|MERGE_RESOLUTION|>--- conflicted
+++ resolved
@@ -6,15 +6,12 @@
 import Bcfg2.Server.Lint
 import Bcfg2.Client.Tools.VCS
 from Bcfg2.Server.Plugins.Packages import Apt, Yum
-<<<<<<< HEAD
-=======
 from Bcfg2.Client.Tools.POSIX.base import device_map
 try:
     from Bcfg2.Server.Plugins.Bundler import BundleTemplateFile
     HAS_GENSHI = True
 except ImportError:
     HAS_GENSHI = False
->>>>>>> 29399cbc
 
 
 # format verifying functions

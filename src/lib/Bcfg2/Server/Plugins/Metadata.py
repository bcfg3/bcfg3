""" This file stores persistent metadata for the Bcfg2 Configuration
Repository. """

import re
import os
import sys
import time
import copy
import errno
import fcntl
import socket
import logging
import lxml.etree
import Bcfg2.Server
import Bcfg2.Options
import Bcfg2.Server.Plugin
import Bcfg2.Server.FileMonitor
from Bcfg2.Utils import locked
from Bcfg2.Server.Cache import Cache
from Bcfg2.Compat import MutableMapping, all, wraps  # pylint: disable=W0622
from Bcfg2.version import Bcfg2VersionInfo

# pylint: disable=C0103
ClientVersions = None
MetadataClientModel = None
# pylint: enable=C0103
HAS_DJANGO = False


def load_django_models():
    """ Load models for Django after option parsing has completed """
    # pylint: disable=W0602
    global MetadataClientModel, ClientVersions, HAS_DJANGO
    # pylint: enable=W0602

    try:
        from django.db import models
        HAS_DJANGO = True
    except ImportError:
        HAS_DJANGO = False
        return

    class MetadataClientModel(models.Model,  # pylint: disable=W0621
                              Bcfg2.Server.Plugin.PluginDatabaseModel):
        """ django model for storing clients in the database """
        hostname = models.CharField(max_length=255, primary_key=True)
        version = models.CharField(max_length=31, null=True)

    class ClientVersions(MutableMapping,  # pylint: disable=W0621,W0612
                         Bcfg2.Server.Plugin.DatabaseBacked):
        """ dict-like object to make it easier to access client bcfg2
        versions from the database """
        create = False

        def __getitem__(self, key):
            try:
                return MetadataClientModel.objects.get(
                    hostname=key).version
            except MetadataClientModel.DoesNotExist:
                raise KeyError(key)

        @Bcfg2.Server.Plugin.DatabaseBacked.get_db_lock
        def __setitem__(self, key, value):
            client, created = \
                MetadataClientModel.objects.get_or_create(hostname=key)
            if created or client.version != value:
                client.version = value
                client.save()

        @Bcfg2.Server.Plugin.DatabaseBacked.get_db_lock
        def __delitem__(self, key):
            # UserDict didn't require __delitem__, but MutableMapping
            # does.  we don't want deleting a client version record to
            # delete the client, so we just set the version to None,
            # which is kinda like deleting it, but not really.
            try:
                client = MetadataClientModel.objects.get(hostname=key)
            except MetadataClientModel.DoesNotExist:
                raise KeyError(key)
            client.version = None
            client.save()

        def __len__(self):
            return MetadataClientModel.objects.count()

        def __iter__(self):
            for client in MetadataClientModel.objects.all():
                yield client.hostname

        def keys(self):
            """ Get keys for the mapping """
            return list(iter(self))

        def __contains__(self, key):
            try:
                MetadataClientModel.objects.get(hostname=key)
                return True
            except MetadataClientModel.DoesNotExist:
                return False


class XMLMetadataConfig(Bcfg2.Server.Plugin.XMLFileBacked):
    """Handles xml config files and all XInclude statements"""

    def __init__(self, metadata, basefile):
        fpath = os.path.join(metadata.data, basefile)
        toptag = os.path.splitext(basefile)[0].title()
        Bcfg2.Server.Plugin.XMLFileBacked.__init__(self, fpath,
                                                   should_monitor=False,
                                                   create=toptag)
        self.metadata = metadata
        self.basefile = basefile
        self.data = None
        self.basedata = None
        self.basedir = metadata.data
        self.logger = metadata.logger
        self.pseudo_monitor = isinstance(Bcfg2.Server.FileMonitor.get_fam(),
                                         Bcfg2.Server.FileMonitor.Pseudo)

    def _get_xdata(self):
        """ getter for xdata property """
        if not self.data:
            raise Bcfg2.Server.Plugin.MetadataRuntimeError("%s has no data" %
                                                           self.basefile)
        return self.data

    def _set_xdata(self, val):
        """ setter for xdata property. in practice this should only be
        used by the test suite """
        self.data = val

    xdata = property(_get_xdata, _set_xdata)

    @property
    def base_xdata(self):
        """ property to get the data of the base file (without any
        xincludes processed) """
        if not self.basedata:
            raise Bcfg2.Server.Plugin.MetadataRuntimeError("%s has no data" %
                                                           self.basefile)
        return self.basedata

    def load_xml(self):
        """Load changes from XML"""
        try:
            xdata = lxml.etree.parse(os.path.join(self.basedir, self.basefile),
                                     parser=Bcfg2.Server.XMLParser)
        except lxml.etree.XMLSyntaxError:
            self.logger.error('Failed to parse %s' % self.basefile)
            return
        self.extras = []
        self.basedata = copy.deepcopy(xdata)
        self._follow_xincludes(xdata=xdata)
        if self.extras:
            try:
                xdata.xinclude()
            except lxml.etree.XIncludeError:
                self.logger.error("Failed to process XInclude for file %s" %
                                  self.basefile)
        self.data = xdata

    def write(self):
        """Write changes to xml back to disk."""
        self.write_xml(os.path.join(self.basedir, self.basefile),
                       self.basedata)

    def write_xml(self, fname, xmltree):
        """Write changes to xml back to disk."""
        tmpfile = "%s.new" % fname
        datafile = None
        fd = None
        i = 0  # counter to avoid flooding logs with lock messages
        while datafile is None:
            try:
                fd = os.open(tmpfile, os.O_CREAT | os.O_EXCL | os.O_WRONLY)
                datafile = os.fdopen(fd, 'w')
            except OSError:
                err = sys.exc_info()[1]
                if err.errno == errno.EEXIST:
                    # note: not a real lock.  this is here to avoid
                    # the scenario where two threads write to the file
                    # at the same-ish time, and one writes to
                    # foo.xml.new, then the other one writes to it
                    # (losing the first thread's changes), then the
                    # first renames it, then the second tries to
                    # rename it and borks.
                    if (i % 10) == 0:
                        self.logger.info("%s is locked, waiting" % fname)
                    i += 1
                    time.sleep(0.1)
                else:
                    msg = "Failed to write %s: %s" % (tmpfile, err)
                    self.logger.error(msg)
                    raise Bcfg2.Server.Plugin.MetadataRuntimeError(msg)
        # prep data
        dataroot = xmltree.getroot()
        newcontents = lxml.etree.tostring(dataroot, xml_declaration=False,
                                          pretty_print=True).decode('UTF-8')

        while locked(fd):
            pass
        try:
            datafile.write(newcontents)
        except:
            fcntl.lockf(fd, fcntl.LOCK_UN)
            msg = "Metadata: Failed to write new xml data to %s: %s" % \
                (tmpfile, sys.exc_info()[1])
            self.logger.error(msg, exc_info=1)
            os.unlink(tmpfile)
            raise Bcfg2.Server.Plugin.MetadataRuntimeError(msg)
        datafile.close()
        # check if clients.xml is a symlink
        if os.path.islink(fname):
            fname = os.readlink(fname)

        try:
            os.rename(tmpfile, fname)
        except:  # pylint: disable=W0702
            try:
                os.unlink(tmpfile)
            except:  # pylint: disable=W0702
                pass
            msg = "Metadata: Failed to rename %s: %s" % (tmpfile,
                                                         sys.exc_info()[1])
            self.logger.error(msg)
            raise Bcfg2.Server.Plugin.MetadataRuntimeError(msg)

    def find_xml_for_xpath(self, xpath):
        """Find and load xml file containing the xpath query"""
        if self.pseudo_monitor:
            # Reload xml if we don't have a real monitor
            self.load_xml()
        cli = self.basedata.xpath(xpath)
        if len(cli) > 0:
            return {'filename': os.path.join(self.basedir, self.basefile),
                    'xmltree': self.basedata,
                    'xquery': cli}
        else:
            # Try to find the data in included files
            for included in self.extras:
                try:
                    xdata = lxml.etree.parse(included,
                                             parser=Bcfg2.Server.XMLParser)
                    cli = xdata.xpath(xpath)
                    if len(cli) > 0:
                        return {'filename': included,
                                'xmltree': xdata,
                                'xquery': cli}
                except lxml.etree.XMLSyntaxError:
                    self.logger.error('Failed to parse %s' % included)
        return {}

    def add_monitor(self, fpath):
        self.extras.append(fpath)
        self.fam.AddMonitor(fpath, self.metadata)

    def HandleEvent(self, event=None):
        """Handle fam events"""
        filename = os.path.basename(event.filename)
        if event.filename in self.extras:
            if event.code2str() == 'exists':
                return False
        elif filename != self.basefile:
            return False
        if event.code2str() == 'endExist':
            return False
        self.load_xml()
        return True


class ClientMetadata(object):
    """This object contains client metadata."""
    # pylint: disable=R0913
    def __init__(self, client, profile, groups, bundles, aliases, addresses,
                 categories, uuid, password, version, query):
        #: The client hostname (as a string)
        self.hostname = client

        #: The client profile (as a string)
        self.profile = profile

        #: The set of all bundles this client gets
        self.bundles = bundles

        #: A list of all client aliases
        self.aliases = aliases

        #: A list of all addresses this client is known by
        self.addresses = addresses

        #: A list of groups this client is a member of
        self.groups = groups

        #: A dict of categories of this client's groups.  Keys are
        #: category names, values are corresponding group names.
        self.categories = categories

        #: The UUID identifier for this client
        self.uuid = uuid

        #: The Bcfg2 password for this client
        self.password = password

        #: Connector plugins known to this client
        self.connectors = []

        #: The version of the Bcfg2 client this client is running, as
        #: a string
        self.version = version
        try:
            #: The version of the Bcfg2 client this client is running,
            #: as a :class:`Bcfg2.version.Bcfg2VersionInfo` object.
            self.version_info = Bcfg2VersionInfo(version)
        except (ValueError, AttributeError):
            self.version_info = None

        #: A :class:`Bcfg2.Server.Plugins.Metadata.MetadataQuery`
        #: object for this client.
        self.query = query
    # pylint: enable=R0913

    def inGroup(self, group):
        """Test to see if client is a member of group.

        :returns: bool """
        return group in self.groups

    def group_in_category(self, category):
        """ Return the group in the given category that the client is
        a member of, or an empty string.

        :returns: string """
        for grp in self.query.all_groups_in_category(category):
            if grp in self.groups:
                return grp
        return ''

    def __repr__(self):
        return "%s(%s, profile=%s, groups=%s)" % (self.__class__.__name__,
                                                  self.hostname,
                                                  self.profile, self.groups)


class MetadataQuery(object):
    """ This class provides query methods for the metadata of all
    clients known to the Bcfg2 server, without being able to modify
    that data.

    Note that ``*by_groups()`` and ``*by_profiles()`` behave
    differently; for a client to be included in the return value of a
    ``*by_groups()`` method, it must be a member of *all* groups
    listed in the argument; for a client to be included in the return
    value of a ``*by_profiles()`` method, it must have *any* group
    listed as its profile group. """

    def __init__(self, by_name, get_clients, by_groups, by_profiles,
                 all_groups, all_groups_in_category):
        self.logger = logging.getLogger(self.__class__.__name__)

        #: Get :class:`Bcfg2.Server.Plugins.Metadata.ClientMetadata`
        #: object for the given hostname.
        #:
        #: :returns: Bcfg2.Server.Plugins.Metadata.ClientMetadata
        self.by_name = by_name

        #: Get a list of hostnames of clients that are in all given
        #: groups.
        #:
        #: :param groups: The groups to check clients for membership in
        #: :type groups: list
        #:
        #: :returns: list of strings
        self.names_by_groups = self._warn_string(by_groups)

        #: Get a list of hostnames of clients whose profile matches
        #: any given profile group.
        #:
        #: :param profiles: The profiles to check clients for
        #:                  membership in.
        #: :type profiles: list
        #: :returns: list of strings
        self.names_by_profiles = self._warn_string(by_profiles)

        #: Get all known client hostnames.
        #:
        #: :returns: list of strings
        self.all_clients = get_clients

        #: Get all known group names.
        #:
        #: :returns: list of strings
        self.all_groups = all_groups

        #: Get the names of all groups in the given category.
        #:
        #: :param category: The category to query for groups that
        #:                  belong to it.
        #: :type category: string
        #: :returns: list of strings
        self.all_groups_in_category = all_groups_in_category

    def _warn_string(self, func):
        """ decorator to warn that a MetadataQuery function that
        expects a list has been called with a single string argument
        instead.  this is a common mistake in templates, and it
        doesn't cause errors because strings are iterables """

        # pylint: disable=C0111
        @wraps(func)
        def inner(arg):
            if isinstance(arg, str):
                self.logger.warning("%s: %s takes a list as argument, not a "
                                    "string" % (self.__class__.__name__,
                                                func.__name__))
            return func(arg)
        # pylint: enable=C0111

        return inner

    def by_groups(self, groups):
        """ Get a list of
        :class:`Bcfg2.Server.Plugins.Metadata.ClientMetadata` objects
        that are in all given groups.

        :param groups: The groups to check clients for membership in.
        :type groups: list
        :returns: list of Bcfg2.Server.Plugins.Metadata.ClientMetadata
                  objects
        """
        # don't need to decorate this with _warn_string because
        # names_by_groups is decorated
        return [self.by_name(name) for name in self.names_by_groups(groups)]

    def by_profiles(self, profiles):
        """ Get a list of
        :class:`Bcfg2.Server.Plugins.Metadata.ClientMetadata` objects
        that have any of the given groups as their profile.

        :param profiles: The profiles to check clients for membership
                         in.
        :type profiles: list
        :returns: list of Bcfg2.Server.Plugins.Metadata.ClientMetadata
                  objects
        """
        # don't need to decorate this with _warn_string because
        # names_by_profiles is decorated
        return [self.by_name(name)
                for name in self.names_by_profiles(profiles)]

    def all(self):
        """ Get a list of all
        :class:`Bcfg2.Server.Plugins.Metadata.ClientMetadata` objects.

        :returns: list of Bcfg2.Server.Plugins.Metadata.ClientMetadata
        """
        return [self.by_name(name) for name in self.all_clients()]


class MetadataGroup(tuple):  # pylint: disable=E0012,R0924
    """ representation of a metadata group.  basically just a named tuple """

    # pylint: disable=R0913,W0613
    def __new__(cls, name, bundles=None, category=None, is_profile=False,
                is_public=False):
        if bundles is None:
            bundles = set()
        return tuple.__new__(cls, (bundles, category))
    # pylint: enable=W0613

    def __init__(self, name, bundles=None, category=None, is_profile=False,
                 is_public=False):
        if bundles is None:
            bundles = set()
        tuple.__init__(self)
        self.name = name
        self.bundles = bundles
        self.category = category
        self.is_profile = is_profile
        self.is_public = is_public
        # record which clients we've warned about category suppression
        self.warned = []
    # pylint: enable=R0913

    def __str__(self):
        return repr(self)

    def __repr__(self):
        return "%s %s (bundles=%s, category=%s)" % \
            (self.__class__.__name__, self.name, self.bundles,
             self.category)

    def __hash__(self):
        return hash(self.name)


class Metadata(Bcfg2.Server.Plugin.Metadata,
               Bcfg2.Server.Plugin.ClientRunHooks,
               Bcfg2.Server.Plugin.DatabaseBacked):
    """This class contains data for bcfg2 server metadata."""
    __author__ = 'bcfg-dev@mcs.anl.gov'
    sort_order = 500

    options = Bcfg2.Server.Plugin.DatabaseBacked.options + [
        Bcfg2.Options.Common.password,
        Bcfg2.Options.BooleanOption(
            cf=('metadata', 'use_database'), dest="metadata_db",
            help="Use database capabilities of the Metadata plugin"),
        Bcfg2.Options.Option(
            cf=('communication', 'authentication'), default='cert+password',
            choices=['cert', 'bootstrap', 'cert+password'],
            help='Default client authentication method')]
    options_parsed_hook = staticmethod(load_django_models)

    def __init__(self, core, datastore):
        Bcfg2.Server.Plugin.Metadata.__init__(self)
        Bcfg2.Server.Plugin.ClientRunHooks.__init__(self)
        Bcfg2.Server.Plugin.DatabaseBacked.__init__(self, core, datastore)
        self.states = dict()
        self.extra = dict()
        self.handlers = dict()
        self.groups_xml = self._handle_file("groups.xml")
        if (self._use_db and
            os.path.exists(os.path.join(self.data, "clients.xml"))):
            self.logger.warning("Metadata: database enabled but clients.xml "
                                "found, parsing in compatibility mode")
            self.clients_xml = self._handle_file("clients.xml")
        elif not self._use_db:
            self.clients_xml = self._handle_file("clients.xml")

        # mapping of clientname -> authtype
        self.auth = dict()
        # list of clients required to have non-global password
        self.secure = []
        # list of floating clients
        self.floating = []
        # mapping of clientname -> password
        self.passwords = {}
        self.addresses = {}
        self.raddresses = {}
        # mapping of clientname -> [groups]
        self.clientgroups = {}
        # list of clients
        self.clients = []
        self.aliases = {}
        self.raliases = {}
        # mapping of groupname -> MetadataGroup object
        self.groups = {}
        # mappings of groupname -> [predicates]
        self.group_membership = dict()
        self.negated_groups = dict()
        # list of group names in document order
        self.ordered_groups = []
        # mapping of hostname -> version string
        if self._use_db:
            self.versions = ClientVersions(core,  # pylint: disable=E1102
                                           datastore)
        else:
            self.versions = dict()

        self.uuid = {}
        self.session_cache = {}
        self.cache = Cache("Metadata")
        self.default = None
        self.pdirty = False
        self.password = Bcfg2.Options.setup.password
        self.query = MetadataQuery(core.build_metadata,
                                   self.list_clients,
                                   self.get_client_names_by_groups,
                                   self.get_client_names_by_profiles,
                                   self.get_all_group_names,
                                   self.get_all_groups_in_category)

    @classmethod
    def init_repo(cls, repo, **kwargs):
        # must use super here; inheritance works funny with class methods
        super(Metadata, cls).init_repo(repo)

        for fname in ["clients.xml", "groups.xml"]:
            aname = re.sub(r'[^A-z0-9_]', '_', fname)
            if aname in kwargs:
                open(os.path.join(repo, cls.name, fname),
                     "w").write(kwargs[aname])

    @property
    def use_database(self):
        """ Expose self._use_db publicly for use in
        :class:`Bcfg2.Server.MultiprocessingCore.ChildCore` """
        return self._use_db

    def _handle_file(self, fname):
        """ set up the necessary magic for handling a metadata file
        (clients.xml or groups.xml, e.g.) """
        try:
            Bcfg2.Server.FileMonitor.get_fam().AddMonitor(
                os.path.join(self.data, fname), self)
        except:
            err = sys.exc_info()[1]
            msg = "Unable to add file monitor for %s: %s" % (fname, err)
            self.logger.error(msg)
            raise Bcfg2.Server.Plugin.PluginInitError(msg)
        self.states[fname] = False
        xmlcfg = XMLMetadataConfig(self, fname)
        aname = re.sub(r'[^A-z0-9_]', '_', os.path.basename(fname))
        self.handlers[xmlcfg.HandleEvent] = getattr(self,
                                                    "_handle_%s_event" % aname)
        self.extra[fname] = []
        return xmlcfg

    def _search_xdata(self, tag, name, tree, alias=False):
        """ Generic method to find XML data (group, client, etc.) """
        for node in tree.findall("//%s" % tag):
            if node.get("name") == name:
                return node
            elif alias:
                for child in node:
                    if (child.tag == "Alias" and
                        child.attrib["name"] == name):
                        return node
        return None

    def search_group(self, group_name, tree):
        """Find a group."""
        return self._search_xdata("Group", group_name, tree)

    def search_bundle(self, bundle_name, tree):
        """Find a bundle."""
        return self._search_xdata("Bundle", bundle_name, tree)

    def search_client(self, client_name, tree):
        """ find a client in the given XML tree """
        return self._search_xdata("Client", client_name, tree, alias=True)

    def _add_xdata(self, config, tag, name, attribs=None, alias=False):
        """ Generic method to add XML data (group, client, etc.) """
        node = self._search_xdata(tag, name, config.xdata, alias=alias)
        if node is not None:
            raise Bcfg2.Server.Plugin.MetadataConsistencyError("%s \"%s\" "
                                                               "already exists"
                                                               % (tag, name))
        element = lxml.etree.SubElement(config.base_xdata.getroot(),
                                        tag, name=name)
        if attribs:
            for key, val in list(attribs.items()):
                element.set(key, val)
        config.write()
        return element

    def add_group(self, group_name, attribs):
        """Add group to groups.xml."""
        if self._use_db:
            msg = "Metadata does not support adding groups with " + \
                "use_database enabled"
            self.logger.error(msg)
            raise Bcfg2.Server.Plugin.PluginExecutionError(msg)
        else:
            return self._add_xdata(self.groups_xml, "Group", group_name,
                                   attribs=attribs)

    def add_bundle(self, bundle_name):
        """Add bundle to groups.xml."""
        if self._use_db:
            msg = "Metadata does not support adding bundles with " + \
                "use_database enabled"
            self.logger.error(msg)
            raise Bcfg2.Server.Plugin.PluginExecutionError(msg)
        else:
            return self._add_xdata(self.groups_xml, "Bundle", bundle_name)

    @Bcfg2.Server.Plugin.DatabaseBacked.get_db_lock
    def add_client(self, client_name, attribs=None):
        """Add client to clients.xml."""
        if attribs is None:
            attribs = dict()
        if self._use_db:
            try:
                client = MetadataClientModel.objects.get(hostname=client_name)
            except MetadataClientModel.DoesNotExist:
                # pylint: disable=E1102
                client = MetadataClientModel(hostname=client_name)
                # pylint: enable=E1102
                client.save()
            self.clients = self.list_clients()
            return client
        else:
            try:
                return self._add_xdata(self.clients_xml, "Client", client_name,
                                       attribs=attribs, alias=True)
            except Bcfg2.Server.Plugin.MetadataConsistencyError:
                # already exists
                err = sys.exc_info()[1]
                self.logger.info(err)
                return self._search_xdata("Client", client_name,
                                          self.clients_xml.xdata, alias=True)

    def _update_xdata(self, config, tag, name, attribs, alias=False):
        """ Generic method to modify XML data (group, client, etc.) """
        node = self._search_xdata(tag, name, config.xdata, alias=alias)
        if node is None:
            self.logger.error("%s \"%s\" does not exist" % (tag, name))
            raise Bcfg2.Server.Plugin.MetadataConsistencyError
        xdict = config.find_xml_for_xpath('.//%s[@name="%s"]' %
                                          (tag, node.get('name')))
        if not xdict:
            self.logger.error("Unexpected error finding %s \"%s\"" %
                              (tag, name))
            raise Bcfg2.Server.Plugin.MetadataConsistencyError
        for key, val in list(attribs.items()):
            xdict['xquery'][0].set(key, val)
        config.write_xml(xdict['filename'], xdict['xmltree'])

    def update_group(self, group_name, attribs):
        """Update a groups attributes."""
        if self._use_db:
            msg = "Metadata does not support updating groups with " + \
                "use_database enabled"
            self.logger.error(msg)
            raise Bcfg2.Server.Plugin.PluginExecutionError(msg)
        else:
            return self._update_xdata(self.groups_xml, "Group", group_name,
                                      attribs)

    def update_client(self, client_name, attribs):
        """Update a clients attributes."""
        if self._use_db:
            msg = "Metadata does not support updating clients with " + \
                "use_database enabled"
            self.logger.error(msg)
            raise Bcfg2.Server.Plugin.PluginExecutionError(msg)
        else:
            return self._update_xdata(self.clients_xml, "Client", client_name,
                                      attribs, alias=True)

    def list_clients(self):
        """ List all clients in client database """
        if self._use_db:
            return set([c.hostname for c in MetadataClientModel.objects.all()])
        else:
            return self.clients

    def _remove_xdata(self, config, tag, name):
        """ Generic method to remove XML data (group, client, etc.) """
        node = self._search_xdata(tag, name, config.xdata)
        if node is None:
            self.logger.error("%s \"%s\" does not exist" % (tag, name))
            raise Bcfg2.Server.Plugin.MetadataConsistencyError
        xdict = config.find_xml_for_xpath('.//%s[@name="%s"]' %
                                          (tag, node.get('name')))
        if not xdict:
            self.logger.error("Unexpected error finding %s \"%s\"" %
                              (tag, name))
            raise Bcfg2.Server.Plugin.MetadataConsistencyError
        xdict['xquery'][0].getparent().remove(xdict['xquery'][0])
        config.write_xml(xdict['filename'], xdict['xmltree'])

    def remove_group(self, group_name):
        """Remove a group."""
        if self._use_db:
            msg = "Metadata does not support removing groups with " + \
                "use_database enabled"
            self.logger.error(msg)
            raise Bcfg2.Server.Plugin.PluginExecutionError(msg)
        else:
            return self._remove_xdata(self.groups_xml, "Group", group_name)

    def remove_bundle(self, bundle_name):
        """Remove a bundle."""
        if self._use_db:
            msg = "Metadata does not support removing bundles with " + \
                "use_database enabled"
            self.logger.error(msg)
            raise Bcfg2.Server.Plugin.PluginExecutionError(msg)
        else:
            return self._remove_xdata(self.groups_xml, "Bundle", bundle_name)

    def remove_client(self, client_name):
        """Remove a client."""
        if self._use_db:
            try:
                client = MetadataClientModel.objects.get(hostname=client_name)
            except MetadataClientModel.DoesNotExist:
                msg = "Client %s does not exist" % client_name
                self.logger.warning(msg)
                raise Bcfg2.Server.Plugin.MetadataConsistencyError(msg)
            client.delete()
            self.clients = self.list_clients()
        else:
            return self._remove_xdata(self.clients_xml, "Client", client_name)

    def _handle_clients_xml_event(self, _):  # pylint: disable=R0912
        """ handle all events for clients.xml and files xincluded from
        clients.xml """
        xdata = self.clients_xml.xdata
        self.clients = []
        self.clientgroups = {}
        self.aliases = {}
        self.raliases = {}
        self.secure = []
        self.floating = []
        self.addresses = {}
        self.raddresses = {}
        for client in xdata.findall('.//Client'):
            clname = client.get('name').lower()
            if 'address' in client.attrib:
                caddr = client.get('address')
                if caddr in self.addresses:
                    self.addresses[caddr].append(clname)
                else:
                    self.addresses[caddr] = [clname]
                if clname not in self.raddresses:
                    self.raddresses[clname] = set()
                self.raddresses[clname].add(caddr)
            if 'auth' in client.attrib:
                self.auth[client.get('name')] = client.get('auth')
            if 'uuid' in client.attrib:
                self.uuid[client.get('uuid')] = clname
            if client.get('secure', 'false').lower() == 'true':
                self.secure.append(clname)
            if (client.get('location', 'fixed') == 'floating' or
                client.get('floating', 'false').lower() == 'true'):
                self.floating.append(clname)
            if 'password' in client.attrib:
                self.passwords[clname] = client.get('password')
            if 'version' in client.attrib:
                self.versions[clname] = client.get('version')

            self.raliases[clname] = set()
            for alias in client.findall('Alias'):
                self.aliases.update({alias.get('name'): clname})
                self.raliases[clname].add(alias.get('name'))
                if 'address' not in alias.attrib:
                    continue
                if alias.get('address') in self.addresses:
                    self.addresses[alias.get('address')].append(clname)
                else:
                    self.addresses[alias.get('address')] = [clname]
                if clname not in self.raddresses:
                    self.raddresses[clname] = set()
                self.raddresses[clname].add(alias.get('address'))
            self.clients.append(clname)
            profile = client.get("profile")
            if self.groups:  # check if we've parsed groups.xml yet
                if profile not in self.groups:
                    self.logger.warning("Metadata: %s has nonexistent "
                                        "profile group %s" % (clname, profile))
                elif not self.groups[profile].is_profile:
                    self.logger.warning("Metadata: %s set as profile for "
                                        "%s, but is not a profile group" %
                                        (profile, clname))
            try:
                self.clientgroups[clname].append(profile)
            except KeyError:
                self.clientgroups[clname] = [profile]
        self.states['clients.xml'] = True
        if self._use_db:
            self.clients = self.list_clients()

    def _get_condition(self, element):
        """ Return a predicate that returns True if a client meets
        the condition specified in the given Group or Client
        element """
        negate = element.get('negate', 'false').lower() == 'true'
        pname = element.get("name")
        if element.tag == 'Group':
            return lambda c, g, _: negate != (pname in g)
        elif element.tag == 'Client':
            return lambda c, g, _: negate != (pname == c)

    def _get_category_condition(self, grpname):
        """ get a predicate that returns False if a client is already
        a member of a group in the given group's category, True
        otherwise"""
        return lambda client, _, categories: \
            bool(self._check_category(client, grpname, categories))

    def _aggregate_conditions(self, conditions):
        """ aggregate all conditions on a given group declaration
        into a single predicate """
        return lambda client, groups, cats: \
            all(cond(client, groups, cats) for cond in conditions)

    def _handle_groups_xml_event(self, _):  # pylint: disable=R0912
        """ re-read groups.xml on any event on it """
        self.groups = {}

        # first, we get a list of all of the groups declared in the
        # file.  we do this in two stages because the old way of
        # parsing groups.xml didn't support nested groups; in the old
        # way, only Group tags under a Groups tag counted as
        # declarative.  so we parse those first, and then parse the
        # other Group tags if they haven't already been declared.
        # this lets you set options on a group (e.g., public="false")
        # at the top level and then just use the name elsewhere, which
        # is the original behavior
        for grp in self.groups_xml.xdata.xpath("//Groups/Group") + \
                self.groups_xml.xdata.xpath("//Groups/Group//Group"):
            if grp.get("name") in self.groups:
                continue
            self.groups[grp.get("name")] = \
                MetadataGroup(grp.get("name"),
                              bundles=[b.get("name")
                                       for b in grp.findall("Bundle")],
                              category=grp.get("category"),
                              is_profile=grp.get("profile", "false") == "true",
                              is_public=grp.get("public", "false") == "true")
            if grp.get('default', 'false') == 'true':
                self.default = grp.get('name')

        self.group_membership = dict()
        self.negated_groups = dict()
        self.ordered_groups = []

        # confusing loop condition; the XPath query asks for all
        # elements under a Group tag under a Groups tag; that is
        # infinitely recursive, so "all" elements really means _all_
        # elements.  We then manually filter out non-Group elements
        # since there doesn't seem to be a way to get Group elements
        # of arbitrary depth with particular ultimate ancestors in
        # XPath.  We do the same thing for Client tags.
        for el in self.groups_xml.xdata.xpath("//Groups/Group//*") + \
                self.groups_xml.xdata.xpath("//Groups/Client//*"):
            if (el.tag != 'Group' and el.tag != 'Client') or el.getchildren():
                continue

            conditions = []
            for parent in el.iterancestors():
                cond = self._get_condition(parent)
                if cond:
                    conditions.append(cond)

            gname = el.get("name")
            if el.get("negate", "false").lower() == "true":
                self.negated_groups.setdefault(gname, [])
                self.negated_groups[gname].append(
                    self._aggregate_conditions(conditions))
            else:
                if self.groups[gname].category:
                    conditions.append(self._get_category_condition(gname))

                if gname not in self.ordered_groups:
                    self.ordered_groups.append(gname)
                self.group_membership.setdefault(gname, [])
                self.group_membership[gname].append(
                    self._aggregate_conditions(conditions))
        self.states['groups.xml'] = True

    def HandleEvent(self, event):
        """Handle update events for data files."""
        for handles, event_handler in self.handlers.items():
            if handles(event):
                # clear the entire cache when we get an event for any
                # metadata file
<<<<<<< HEAD
                self.cache.expire()
=======
                self.expire_cache()

                # clear out the list of category suppressions that
                # have been warned about, since this may change when
                # clients.xml or groups.xml changes.
                for group in self.groups.values():
                    group.warned = []
>>>>>>> 8a36d9dc
                event_handler(event)

        if False not in list(self.states.values()) and self.debug_flag:
            # check that all groups are real and complete. this is
            # just logged at a debug level because many groups might
            # be probed, and we don't want to warn about them.
            for client, groups in list(self.clientgroups.items()):
                for group in groups:
                    if group not in self.groups:
                        self.debug_log("Client %s set as nonexistent group %s"
                                       % (client, group))

    def set_profile(self, client, profile,  # pylint: disable=W0221
                    addresspair, require_public=True):
        """Set group parameter for provided client."""
        self.logger.info("Asserting client %s profile to %s" % (client,
                                                                profile))
        if False in list(self.states.values()):
            raise Bcfg2.Server.Plugin.MetadataRuntimeError("Metadata has not "
                                                           "been read yet")
        if profile not in self.groups:
            msg = "Profile group %s does not exist" % profile
            self.logger.error(msg)
            raise Bcfg2.Server.Plugin.MetadataConsistencyError(msg)
        group = self.groups[profile]
        if require_public and not group.is_public:
            msg = "Cannot set client %s to private group %s" % (client,
                                                                profile)
            self.logger.error(msg)
            raise Bcfg2.Server.Plugin.MetadataConsistencyError(msg)

        if client in self.clients:
            if self._use_db:
                msg = "DBMetadata does not support asserting client profiles"
                self.logger.error(msg)
                raise Bcfg2.Server.Plugin.PluginExecutionError(msg)

            metadata = self.core.build_metadata(client)
            if metadata.profile != profile:
                self.logger.info("Changing %s profile from %s to %s" %
                                 (client, metadata.profile, profile))
                self.update_client(client, dict(profile=profile))
                if client in self.clientgroups:
                    if metadata.profile in self.clientgroups[client]:
                        self.clientgroups[client].remove(metadata.profile)
                    self.clientgroups[client].append(profile)
                else:
                    self.clientgroups[client] = [profile]
            else:
                self.logger.debug(
                    "Ignoring %s request to change profile from %s to %s"
                    % (client, metadata.profile, profile))
        else:
            self.logger.info("Creating new client: %s, profile %s" %
                             (client, profile))
            if self._use_db:
                self.add_client(client)
            else:
                if addresspair in self.session_cache:
                    # we are working with a uuid'd client
                    self.add_client(self.session_cache[addresspair][1],
                                    dict(uuid=client, profile=profile,
                                         address=addresspair[0]))
                else:
                    self.add_client(client, dict(profile=profile))
                self.clients.append(client)
                self.clientgroups[client] = [profile]
            if not self._use_db:
                self.clients_xml.write()

    def set_version(self, client, version):
        """Set version for provided client."""
        if client not in self.clients:
            # this creates the client as a side effect
            self.get_initial_metadata(client)

        if client not in self.versions or version != self.versions[client]:
            self.logger.info("Setting client %s version to %s" % (client,
                                                                  version))
            if not self._use_db:
                self.update_client(client, dict(version=version))
                self.clients_xml.write()
            self.versions[client] = version

    def resolve_client(self, addresspair, cleanup_cache=False):
        """Lookup address locally or in DNS to get a hostname."""
        if addresspair in self.session_cache:
            # client _was_ cached, so there can be some expired
            # entries. we need to clean them up to avoid potentially
            # infinite memory swell
            cache_ttl = 90
            if cleanup_cache:
                # remove entries for this client's IP address with
                # _any_ port numbers - perhaps a priority queue could
                # be faster?
                curtime = time.time()
                for addrpair in list(self.session_cache.keys()):
                    if addresspair[0] == addrpair[0]:
                        (stamp, _) = self.session_cache[addrpair]
                        if curtime - stamp > cache_ttl:
                            del self.session_cache[addrpair]
            # return the cached data
            try:
                stamp = self.session_cache[addresspair][0]
                if time.time() - stamp < cache_ttl:
                    return self.session_cache[addresspair][1]
            except KeyError:
                # we cleaned all cached data for this client in cleanup_cache
                pass
        address = addresspair[0]
        if address in self.addresses:
            if len(self.addresses[address]) != 1:
                err = ("Address %s has multiple reverse assignments; a "
                       "uuid must be used" % address)
                self.logger.error(err)
                raise Bcfg2.Server.Plugin.MetadataConsistencyError(err)
            return self.addresses[address][0]
        try:
            cname = socket.getnameinfo(addresspair,
                                       socket.NI_NAMEREQD)[0].lower()
            if cname in self.aliases:
                return self.aliases[cname]
            return cname
        except (socket.gaierror, socket.herror):
            err = "Address resolution error for %s: %s" % (address,
                                                           sys.exc_info()[1])
            self.logger.error(err)
            raise Bcfg2.Server.Plugin.MetadataConsistencyError(err)

    def _merge_groups(self, client, groups, categories=None):
        """ set group membership based on the contents of groups.xml
        and initial group membership of this client. Returns a tuple
        of (allgroups, categories)"""
        numgroups = -1  # force one initial pass
        if categories is None:
            categories = dict()
        while numgroups != len(groups):
            numgroups = len(groups)
            newgroups = set()
            removegroups = set()
            for grpname in self.ordered_groups:
                if grpname in groups:
                    continue
                if any(p(client, groups, categories)
                       for p in self.group_membership[grpname]):
                    newgroups.add(grpname)
                    if (grpname in self.groups and
                        self.groups[grpname].category):
                        categories[self.groups[grpname].category] = grpname
            groups.update(newgroups)
            for grpname, predicates in self.negated_groups.items():
                if grpname not in groups:
                    continue
                if any(p(client, groups, categories) for p in predicates):
                    removegroups.add(grpname)
                    if (grpname in self.groups and
                        self.groups[grpname].category):
                        del categories[self.groups[grpname].category]
            groups.difference_update(removegroups)
        return (groups, categories)

    def _check_category(self, client, grpname, categories):
        """ Determine if the given client is already a member of a
        group in the same category as the named group.

        The return value is one of three possibilities:

        * If the client is already a member of a group in the same
          category, then False is returned (i.e., the category check
          failed);
        * If the group is not in any categories, then True is returned;
        * If the group is not a member of a group in the category,
          then the name of the category is returned.  This makes it
          easy to add the category to the ClientMetadata object (or
          other category list).

        If a pure boolean value is required, you can do
        ``bool(self._check_category(...))``.
        """
        if grpname not in self.groups:
            return True
        category = self.groups[grpname].category
        if not category:
            return True
        if category in categories:
            if client not in self.groups[grpname].warned:
                self.logger.warning("%s: Group %s suppressed by category %s; "
                                    "%s already a member of %s" %
                                    (self.name, grpname, category,
                                     client, categories[category]))
                self.groups[grpname].warned.append(client)
            return False
        return category

    def _check_and_add_category(self, client, grpname, categories):
        """ If the client is not a member of a group in the same
        category as the named group, then the category is added to
        ``categories``.
        :func:`Bcfg2.Server.Plugins.Metadata._check_category` is used
        to determine if the category can be added.

        If the category check failed, returns False; otherwise,
        returns True. """
        rv = self._check_category(client, grpname, categories)
        if rv and rv is not True:
            categories[rv] = grpname
            return True
        return rv

    def get_initial_metadata(self, client):  # pylint: disable=R0914,R0912
        """Return the metadata for a given client."""
        if False in list(self.states.values()):
            raise Bcfg2.Server.Plugin.MetadataRuntimeError("Metadata has not "
                                                           "been read yet")
        client = client.lower()
        if client in self.cache:
            return self.cache[client]

        if client in self.aliases:
            client = self.aliases[client]

        groups = set()
        categories = dict()
        profile = None

        def _add_group(grpname):
            """ Add a group to the set of groups for this client.
            Handles setting categories and category suppression.
            Returns the new profile for the client (which might be
            unchanged). """
            if grpname in self.groups:
                if not self._check_and_add_category(client, grpname,
                                                    categories):
                    return profile
                groups.add(grpname)
                if not profile and self.groups[grpname].is_profile:
                    return grpname
                else:
                    return profile
            else:
                groups.add(grpname)
                return profile

        if client not in self.clients:
            pgroup = None
            if client in self.clientgroups:
                pgroup = self.clientgroups[client][0]
                self.debug_log("%s: Adding new client with profile %s" %
                               (self.name, pgroup))
            elif self.default:
                pgroup = self.default
                self.debug_log("%s: Adding new client with default profile %s"
                               % (self.name, pgroup))

            if pgroup:
                self.set_profile(client, pgroup, (None, None),
                                 require_public=False)
                profile = _add_group(pgroup)
            else:
                raise Bcfg2.Server.Plugin.MetadataConsistencyError(
                    "Cannot add new client %s; no default group set" % client)

        for cgroup in self.clientgroups.get(client, []):
            if cgroup in groups:
                continue
            if cgroup not in self.groups:
                self.groups[cgroup] = MetadataGroup(cgroup)
            profile = _add_group(cgroup)

        # we do this before setting the default because there may be
        # groups set in <Client> tags in groups.xml that we want to
        # set
        groups, categories = self._merge_groups(client, groups,
                                                categories=categories)

        if len(groups) == 0 and self.default:
            # no initial groups; add the default profile
            profile = _add_group(self.default)
            groups, categories = self._merge_groups(client, groups,
                                                    categories=categories)

        bundles = set()
        for group in groups:
            try:
                bundles.update(self.groups[group].bundles)
            except KeyError:
                self.logger.warning("%s: %s is a member of undefined group %s"
                                    % (self.name, client, group))

        aliases = self.raliases.get(client, set())
        addresses = self.raddresses.get(client, set())
        version = self.versions.get(client, None)
        if client in self.passwords:
            password = self.passwords[client]
        else:
            password = None
        uuids = [item for item, value in list(self.uuid.items())
                 if value == client]
        if uuids:
            uuid = uuids[0]
        else:
            uuid = None
        if not profile:
            # one last ditch attempt at setting the profile
            profiles = [g for g in groups
                        if g in self.groups and self.groups[g].is_profile]
            if len(profiles) >= 1:
                profile = profiles[0]

        rv = ClientMetadata(client, profile, groups, bundles, aliases,
                            addresses, categories, uuid, password, version,
                            self.query)
        if self.core.metadata_cache_mode == 'initial':
            self.cache[client] = rv
        return rv

    def get_all_group_names(self):
        """ return a list of all group names """
        all_groups = set()
        all_groups.update(self.groups.keys())
        all_groups.update(self.group_membership.keys())
        all_groups.update(self.negated_groups.keys())
        for grp in self.clientgroups.values():
            all_groups.update(grp)
        return all_groups

    def get_all_groups_in_category(self, category):
        """ return a list of names of groups in the given category """
        return set([g.name for g in self.groups.values()
                    if g.category == category])

    def get_client_names_by_profiles(self, profiles):
        """ return a list of names of clients in the given profile groups """
        rv = []
        for client in self.list_clients():
            mdata = self.core.build_metadata(client)
            if mdata.profile in profiles:
                rv.append(client)
        return rv

    def get_client_names_by_groups(self, groups):
        """ return a list of names of clients in the given groups """
        rv = []
        for client in self.list_clients():
            mdata = self.core.build_metadata(client)
            if mdata.groups.issuperset(groups):
                rv.append(client)
        return rv

    def get_client_names_by_bundles(self, bundles):
        """ given a list of bundles, return a list of names of clients
        that use those bundles """
        rv = []
        for client in self.list_clients():
            mdata = self.core.build_metadata(client)
            if mdata.bundles.issuperset(bundles):
                rv.append(client)
        return rv

    def merge_additional_groups(self, imd, groups):
        for group in groups:
            if group in imd.groups:
                continue
            if not self._check_and_add_category(imd.hostname, group,
                                                imd.categories):
                continue
            imd.groups.add(group)

        self._merge_groups(imd.hostname, imd.groups, categories=imd.categories)
        for group in imd.groups:
            if group in self.groups:
                imd.bundles.update(self.groups[group].bundles)

        if not imd.profile:
            # if the client still doesn't have a profile group after
            # initial metadata, try to find one in the additional
            # groups
            profiles = [g for g in groups
                        if g in self.groups and self.groups[g].is_profile]
            if len(profiles) >= 1:
                imd.profile = profiles[0]
            elif self.default:
                imd.profile = self.default

    def merge_additional_data(self, imd, source, data):
        if not hasattr(imd, source):
            setattr(imd, source, data)
            imd.connectors.append(source)

    def validate_client_address(self, client, addresspair):
        """Check address against client."""
        address = addresspair[0]
        if client in self.floating:
            self.debug_log("Client %s is floating" % client)
            return True
        if address in self.addresses:
            if client in self.addresses[address]:
                self.debug_log("Client %s matches address %s" %
                               (client, address))
                return True
            else:
                self.logger.error("Got request for non-float client %s from %s"
                                  % (client, address))
                return False
        resolved = self.resolve_client(addresspair)
        if resolved.lower() == client.lower():
            self.logger.debug("Client %s address validates" % client)
            return True
        else:
            self.logger.error("Got request for %s from incorrect address %s" %
                              (client, address))
            self.logger.error("Resolved to %s" % resolved)
            return False

    # pylint: disable=R0911,R0912
    def AuthenticateConnection(self, cert, user, password, address):
        """This function checks auth creds."""
        if not isinstance(user, str):
            user = user.decode('utf-8')
        if cert:
            id_method = 'cert'
            certinfo = dict([x[0] for x in cert['subject']])
            # look at cert.cN
            client = certinfo['commonName']
            self.debug_log("Got cN %s; using as client name" % client)
            auth_type = self.auth.get(client,
                                      Bcfg2.Options.setup.authentication)
        elif user == 'root':
            id_method = 'address'
            try:
                client = self.resolve_client(address)
            except Bcfg2.Server.Plugin.MetadataConsistencyError:
                err = sys.exc_info()[1]
                self.logger.error("Client %s failed to resolve: %s" %
                                  (address[0], err))
                return False
        else:
            id_method = 'uuid'
            # user maps to client
            if user not in self.uuid:
                client = user
                self.uuid[user] = user
            else:
                client = self.uuid[user]

        # we have the client name
        self.debug_log("Authenticating client %s" % client)

        # next we validate the address
        if (id_method != 'uuid' and
            not self.validate_client_address(client, address)):
            return False

        if id_method == 'cert' and auth_type != 'cert+password':
            # remember the cert-derived client name for this connection
            if client in self.floating:
                self.session_cache[address] = (time.time(), client)
            self.logger.debug("Client %s certificate validates" % client)
            # we are done if cert+password not required
            return True

        if client not in self.passwords and client in self.secure:
            self.logger.error("Client %s in secure mode but has no password" %
                              address[0])
            return False

        if client not in self.secure:
            if client in self.passwords:
                plist = [self.password, self.passwords[client]]
            else:
                plist = [self.password]
            if password not in plist:
                self.logger.error("Client %s failed to use an allowed password"
                                  % address[0])
                return False
        else:
            # client in secure mode and has a client password
            if password != self.passwords[client]:
                self.logger.error("Client %s failed to use client password in "
                                  "secure mode" % address[0])
                return False
        # populate the session cache
        if user != 'root':
            self.session_cache[address] = (time.time(), client)
        self.logger.debug("Client %s authenticated successfully" % client)
        return True
    # pylint: enable=R0911,R0912

    def end_statistics(self, metadata):
        """ Hook to toggle clients in bootstrap mode """
        if self.auth.get(metadata.hostname,
                         Bcfg2.Options.setup.authentication) == 'bootstrap':
            self.update_client(metadata.hostname, dict(auth='cert'))

    def viz(self, hosts, bundles, key, only_client, colors):
        """Admin mode viz support."""
        clientmeta = None
        if only_client:
            clientmeta = self.core.build_metadata(only_client)

        groups = self.groups_xml.xdata.getroot()
        categories = {'default': 'grey83'}
        viz_str = []
        egroups = groups.findall("Group") + groups.findall('.//Groups/Group')
        color = 0
        for group in egroups:
            if not group.get('category') in categories:
                categories[group.get('category')] = colors[color]
                color = (color + 1) % len(colors)
            group.set('color', categories[group.get('category')])
        if None in categories:
            del categories[None]
        if hosts:
            viz_str.extend(self._viz_hosts(only_client))
        if bundles:
            viz_str.extend(self._viz_bundles(bundles, clientmeta))
        viz_str.extend(self._viz_groups(egroups, bundles, clientmeta))
        if key:
            for category in categories:
                viz_str.append('"%s" [label="%s", shape="trapezium", '
                               'style="filled", fillcolor="%s"];' %
                               (category, category, categories[category]))
        return "\n".join("\t" + s for s in viz_str)

    def _viz_hosts(self, only_client):
        """ add hosts to the viz graph """
        def include_client(client):
            """ return True if the given client should be included in
            the graph"""
            return not only_client or client != only_client

        instances = {}
        rv = []
        for client in list(self.list_clients()):
            if not include_client(client):
                continue
            if client in self.clientgroups:
                grps = self.clientgroups[client]
            elif self.default:
                grps = [self.default]
            else:
                continue
            for group in grps:
                try:
                    instances[group].append(client)
                except KeyError:
                    instances[group] = [client]
        for group, clist in list(instances.items()):
            clist.sort()
            rv.append('"%s-instances" [ label="%s", shape="record" ];' %
                      (group, '|'.join(clist)))
            rv.append('"%s-instances" -> "group-%s";' % (group, group))
        return rv

    def _viz_bundles(self, bundles, clientmeta):
        """ add bundles to the viz graph """

        def include_bundle(bundle):
            """ return True if the given bundle should be included in
            the graph"""
            return not clientmeta or bundle in clientmeta.bundles

        bundles = \
            list(set(bund.get('name')
                     for bund in self.groups_xml.xdata.findall('.//Bundle')
                     if include_bundle(bund.get('name'))))
        bundles.sort()
        return ['"bundle-%s" [ label="%s", shape="septagon"];' % (bundle,
                                                                  bundle)
                for bundle in bundles]

    def _viz_groups(self, egroups, bundles, clientmeta):
        """ add groups to the viz graph """

        def include_group(group):
            """ return True if the given group should be included in
            the graph """
            return not clientmeta or group in clientmeta.groups

        rv = []
        gseen = []
        for group in egroups:
            if group.get('profile', 'false') == 'true':
                style = "filled, bold"
            else:
                style = "filled"
            gseen.append(group.get('name'))
            if include_group(group.get('name')):
                rv.append('"group-%s" [label="%s", style="%s", fillcolor=%s];'
                          % (group.get('name'), group.get('name'), style,
                             group.get('color')))
                if bundles:
                    for bundle in group.findall('Bundle'):
                        rv.append('"group-%s" -> "bundle-%s";' %
                                  (group.get('name'), bundle.get('name')))
        gfmt = '"group-%s" [label="%s", style="filled", fillcolor="grey83"];'
        for group in egroups:
            for parent in group.findall('Group'):
                if (parent.get('name') not in gseen and
                    include_group(parent.get('name'))):
                    rv.append(gfmt % (parent.get('name'),
                                      parent.get('name')))
                    gseen.append(parent.get("name"))
                if include_group(group.get('name')):
                    rv.append('"group-%s" -> "group-%s";' %
                              (group.get('name'), parent.get('name')))
        return rv<|MERGE_RESOLUTION|>--- conflicted
+++ resolved
@@ -949,17 +949,13 @@
             if handles(event):
                 # clear the entire cache when we get an event for any
                 # metadata file
-<<<<<<< HEAD
                 self.cache.expire()
-=======
-                self.expire_cache()
 
                 # clear out the list of category suppressions that
                 # have been warned about, since this may change when
                 # clients.xml or groups.xml changes.
                 for group in self.groups.values():
                     group.warned = []
->>>>>>> 8a36d9dc
                 event_handler(event)
 
         if False not in list(self.states.values()) and self.debug_flag:

--- conflicted
+++ resolved
@@ -1348,11 +1348,7 @@
     def end_statistics(self, metadata):
         """ Hook to toggle clients in bootstrap mode """
         if self.auth.get(metadata.hostname,
-<<<<<<< HEAD
                          self.core.setup['authentication']) == 'bootstrap':
-=======
-                         self.core.setup('authentication')) == 'bootstrap':
->>>>>>> 3d06f311
             self.update_client(metadata.hostname, dict(auth='cert'))
 
     def viz(self, hosts, bundles, key, only_client, colors):

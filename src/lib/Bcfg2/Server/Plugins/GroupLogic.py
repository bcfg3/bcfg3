""" GroupLogic is a connector plugin that lets you use an XML Genshi
template to dynamically set additional groups for clients. """

import os
import lxml.etree
import Bcfg2.Server.Plugin
<<<<<<< HEAD
=======
from Bcfg2.Server.Plugins.Metadata import MetadataGroup
try:
    from Bcfg2.Server.Plugins.Bundler import BundleTemplateFile
except ImportError:
    # BundleTemplateFile missing means that genshi is missing.  we
    # import genshi to get the _real_ error
    import genshi  # pylint: disable=W0611
>>>>>>> f8416134


class GroupLogicConfig(Bcfg2.Server.Plugin.StructFile):
    """ Representation of the GroupLogic groups.xml file """
    create = lxml.etree.Element("GroupLogic",
                                nsmap=dict(py="http://genshi.edgewall.org/"))

    def _match(self, item, metadata, *args):
        if item.tag == 'Group' and not len(item.getchildren()):
            return [item]
        return Bcfg2.Server.Plugin.StructFile._match(self, item, metadata,
                                                     *args)

    def _xml_match(self, item, metadata, *args):
        if item.tag == 'Group' and not len(item.getchildren()):
            return [item]
        return Bcfg2.Server.Plugin.StructFile._xml_match(self, item, metadata,
                                                         *args)


class GroupLogic(Bcfg2.Server.Plugin.Plugin,
                 Bcfg2.Server.Plugin.Connector):
    """ GroupLogic is a connector plugin that lets you use an XML
    Genshi template to dynamically set additional groups for
    clients. """

    def __init__(self, core, datastore):
        Bcfg2.Server.Plugin.Plugin.__init__(self, core, datastore)
        Bcfg2.Server.Plugin.Connector.__init__(self)
        self.config = GroupLogicConfig(os.path.join(self.data, "groups.xml"),
                                       should_monitor=True)

    def get_additional_groups(self, metadata):
<<<<<<< HEAD
        return [el.get("name")
                for el in self.config.XMLMatch(metadata).findall("Group")]
=======
        rv = []
        for el in self.config.get_xml_value(metadata).findall("Group"):
            if el.get("category"):
                rv.append(MetadataGroup(el.get("name"),
                                        category=el.get("category")))
            else:
                rv.append(el.get("name"))
        return rv
>>>>>>> f8416134
<|MERGE_RESOLUTION|>--- conflicted
+++ resolved
@@ -4,16 +4,7 @@
 import os
 import lxml.etree
 import Bcfg2.Server.Plugin
-<<<<<<< HEAD
-=======
 from Bcfg2.Server.Plugins.Metadata import MetadataGroup
-try:
-    from Bcfg2.Server.Plugins.Bundler import BundleTemplateFile
-except ImportError:
-    # BundleTemplateFile missing means that genshi is missing.  we
-    # import genshi to get the _real_ error
-    import genshi  # pylint: disable=W0611
->>>>>>> f8416134
 
 
 class GroupLogicConfig(Bcfg2.Server.Plugin.StructFile):
@@ -47,16 +38,11 @@
                                        should_monitor=True)
 
     def get_additional_groups(self, metadata):
-<<<<<<< HEAD
-        return [el.get("name")
-                for el in self.config.XMLMatch(metadata).findall("Group")]
-=======
         rv = []
-        for el in self.config.get_xml_value(metadata).findall("Group"):
+        for el in self.config.XMLMatch(metadata).findall("Group"):
             if el.get("category"):
                 rv.append(MetadataGroup(el.get("name"),
                                         category=el.get("category")))
             else:
                 rv.append(el.get("name"))
-        return rv
->>>>>>> f8416134
+        return rv
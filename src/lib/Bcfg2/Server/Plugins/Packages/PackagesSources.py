""" PackagesSources handles the
:ref:`server-plugins-generators-packages` ``sources.xml`` file"""

import os
import sys
import Bcfg2.Server.Plugin
from Bcfg2.Options import get_option_parser
from Bcfg2.Server.Statistics import track_statistics
from Bcfg2.Server.Plugins.Packages.Source import SourceInitError


# pylint: disable=E0012,R0924
class PackagesSources(Bcfg2.Server.Plugin.StructFile,
                      Bcfg2.Server.Plugin.Debuggable):
    """ PackagesSources handles parsing of the
    :mod:`Bcfg2.Server.Plugins.Packages` ``sources.xml`` file, and the
    creation of the appropriate
    :class:`Bcfg2.Server.Plugins.Packages.Source.Source` object for
    each ``Source`` tag. """

<<<<<<< HEAD
    def __init__(self, filename, cachepath, packages):
=======
    __identifier__ = None
    create = "Sources"

    def __init__(self, filename, cachepath, fam, packages, setup):
>>>>>>> 29399cbc
        """
        :param filename: The full path to ``sources.xml``
        :type filename: string
        :param cachepath: The full path to the directory where
                          :class:`Bcfg2.Server.Plugins.Packages.Source.Source`
                          data will be cached
        :type cachepath: string
        :param packages: The Packages plugin object ``sources.xml`` is
                         being parsed on behalf of (i.e., the calling
                         object)
        :type packages: Bcfg2.Server.Plugins.Packages.Packages

        :raises: :class:`Bcfg2.Server.Plugin.exceptions.PluginInitError` -
                 If ``sources.xml`` cannot be read
        """
        Bcfg2.Server.Plugin.Debuggable.__init__(self)
<<<<<<< HEAD
        try:
            Bcfg2.Server.Plugin.StructFile.__init__(self, filename,
                                                    should_monitor=True)
        except OSError:
            err = sys.exc_info()[1]
            msg = "Packages: Failed to read configuration file: %s" % err
            self.logger.error(msg)
            raise Bcfg2.Server.Plugin.PluginInitError(msg)
=======
        Bcfg2.Server.Plugin.StructFile.__init__(self, filename, fam=fam,
                                                should_monitor=True)
>>>>>>> 29399cbc

        #: The full path to the directory where
        #: :class:`Bcfg2.Server.Plugins.Packages.Source.Source` data
        #: will be cached
        self.cachepath = cachepath

        if not os.path.exists(self.cachepath):
            # create cache directory if needed
            try:
                os.makedirs(self.cachepath)
            except OSError:
                err = sys.exc_info()[1]
                self.logger.error("Could not create Packages cache at %s: %s" %
                                  (self.cachepath, err))
        #: The Bcfg2 options dict
        self.setup = get_option_parser()

        #: The :class:`Bcfg2.Server.Plugins.Packages.Packages` that
        #: instantiated this ``PackagesSources`` object
        self.pkg_obj = packages

        #: The set of all XML files that have been successfully
        #: parsed.  This is used by :attr:`loaded` to determine if the
        #: sources have been fully parsed and the
        #: :class:`Bcfg2.Server.Plugins.Packages.Packages` plugin
        #: should be told to reload its data.
        self.parsed = set()

    def set_debug(self, debug):
        Bcfg2.Server.Plugin.Debuggable.set_debug(self, debug)
        for source in self.entries:
            source.set_debug(debug)
    set_debug.__doc__ = Bcfg2.Server.Plugin.Plugin.set_debug.__doc__

    def HandleEvent(self, event=None):
        """ HandleEvent is called whenever the FAM registers an event.

        When :attr:`loaded` becomes True,
        :func:`Bcfg2.Server.Plugins.Packages.Packages.Reload` is
        called to reload all plugin data from the configured sources.

        :param event: The event object
        :type event: Bcfg2.Server.FileMonitor.Event
        :returns: None
        """
        Bcfg2.Server.Plugin.StructFile.HandleEvent(self, event=event)
        if event and event.filename != self.name:
            for fpath in self.extras:
                if fpath == os.path.abspath(event.filename):
                    self.parsed.add(fpath)
                    break

        if self.loaded:
            self.logger.info("Reloading Packages plugin")
            self.pkg_obj.Reload()

    @property
    def loaded(self):
        """ Whether or not all XML files (``sources.xml`` and
        everything XIncluded in it) have been parsed. This flag is
        used to determine if the Packages plugin should be told to
        load its data. """
        return sorted(list(self.parsed)) == sorted(self.extras)

    @track_statistics()
    def Index(self):
        Bcfg2.Server.Plugin.StructFile.Index(self)
        self.entries = []
        for xsource in self.xdata.findall('.//Source'):
            source = self.source_from_xml(xsource)
            if source is not None:
                self.entries.append(source)
    Index.__doc__ = Bcfg2.Server.Plugin.StructFile.Index.__doc__ + """

        ``Index`` is responsible for calling :func:`source_from_xml`
        for each ``Source`` tag in each file. """

    @track_statistics()
    def source_from_xml(self, xsource):
        """ Create a
        :class:`Bcfg2.Server.Plugins.Packages.Source.Source` subclass
        object from XML representation of a source in ``sources.xml``.
        ``source_from_xml`` determines the appropriate subclass of
        ``Source`` to instantiate according to the ``type`` attribute
        of the ``Source`` tag.

        :param xsource: The XML tag representing the source
        :type xsource: lxml.etree._Element
        :returns: :class:`Bcfg2.Server.Plugins.Packages.Source.Source`
                  subclass, or None on error
        """
        stype = xsource.get("type")
        if stype is None:
            self.logger.error("Packages: No type specified for source at %s, "
                              "skipping" % (xsource.get("rawurl",
                                                        xsource.get("url"))))
            return None

        try:
            module = getattr(__import__("Bcfg2.Server.Plugins.Packages.%s" %
                                        stype.title()).Server.Plugins.Packages,
                             stype.title())
            cls = getattr(module, "%sSource" % stype.title())
        except (ImportError, AttributeError):
            err = sys.exc_info()[1]
            self.logger.error("Packages: Unknown source type %s (%s)" % (stype,
                                                                         err))
            return None

        try:
            source = cls(self.cachepath, xsource)
        except SourceInitError:
            err = sys.exc_info()[1]
            self.logger.error("Packages: %s" % err)
            source = None

        return source

    def __getitem__(self, key):
        return self.entries[key]

    def __repr__(self):
        return "PackagesSources: %s" % repr(self.entries)

    def __str__(self):
        return "PackagesSources: %s sources" % len(self.entries)

    def __len__(self):
        return len(self.entries)<|MERGE_RESOLUTION|>--- conflicted
+++ resolved
@@ -18,14 +18,10 @@
     :class:`Bcfg2.Server.Plugins.Packages.Source.Source` object for
     each ``Source`` tag. """
 
-<<<<<<< HEAD
-    def __init__(self, filename, cachepath, packages):
-=======
     __identifier__ = None
     create = "Sources"
 
-    def __init__(self, filename, cachepath, fam, packages, setup):
->>>>>>> 29399cbc
+    def __init__(self, filename, cachepath, packages):
         """
         :param filename: The full path to ``sources.xml``
         :type filename: string
@@ -42,19 +38,8 @@
                  If ``sources.xml`` cannot be read
         """
         Bcfg2.Server.Plugin.Debuggable.__init__(self)
-<<<<<<< HEAD
-        try:
-            Bcfg2.Server.Plugin.StructFile.__init__(self, filename,
-                                                    should_monitor=True)
-        except OSError:
-            err = sys.exc_info()[1]
-            msg = "Packages: Failed to read configuration file: %s" % err
-            self.logger.error(msg)
-            raise Bcfg2.Server.Plugin.PluginInitError(msg)
-=======
-        Bcfg2.Server.Plugin.StructFile.__init__(self, filename, fam=fam,
+        Bcfg2.Server.Plugin.StructFile.__init__(self, filename,
                                                 should_monitor=True)
->>>>>>> 29399cbc
 
         #: The full path to the directory where
         #: :class:`Bcfg2.Server.Plugins.Packages.Source.Source` data

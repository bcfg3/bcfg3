--- conflicted
+++ resolved
@@ -321,12 +321,7 @@
                         self.logger.error("Could not create Pulp consumer "
                                           "cert directory at %s: %s" %
                                           (certdir, err))
-<<<<<<< HEAD
-                self.pulp_cert_set = PulpCertificateSet(certdir)
-=======
-                self.__class__.pulp_cert_set = PulpCertificateSet(certdir,
-                                                                  self.fam)
->>>>>>> eef441c1
+                self.__class__.pulp_cert_set = PulpCertificateSet(certdir)
 
     @property
     def disableMetaData(self):

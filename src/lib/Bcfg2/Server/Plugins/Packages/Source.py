--- conflicted
+++ resolved
@@ -220,13 +220,11 @@
         #: :class:`Bcfg2.Server.Plugins.Packages.Collection.Collection`
         self.provides = dict()
 
-<<<<<<< HEAD
         #: A dict of ``<package name>`` -> ``<list of recommended
         #: symbols>``.  This will not necessarily be populated.
         self.recommends = dict()
-=======
+
         self._init_attributes(xsource)
->>>>>>> ee11ee47
 
         #: The file (or directory) used for this source's cache data
         self.cachefile = os.path.join(self.basepath,

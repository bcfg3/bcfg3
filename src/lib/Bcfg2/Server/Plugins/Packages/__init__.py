""" Packages resolves Package entries on the Bcfg2 server in order to
present a complete list of Package entries to the client in order to
determine the completeness of the client configuration. """

import os
import sys
import glob
import shutil
import lxml.etree
import Bcfg2.Options
import Bcfg2.Server.Cache
import Bcfg2.Server.Plugin
from Bcfg2.Compat import urlopen, HTTPError, URLError
from Bcfg2.Server.Plugins.Packages.Collection import Collection, \
    get_collection_class
from Bcfg2.Server.Plugins.Packages.PackagesSources import PackagesSources
from Bcfg2.Server.Plugins.Packages.Readers import get_readers
from Bcfg2.Server.Statistics import track_statistics


def packages_boolean(value):
    """ For historical reasons, the Packages booleans 'resolver' and
    'metadata' both accept "enabled" in addition to the normal boolean
    values. """
    if value == 'disabled':
        return False
    elif value == 'enabled':
        return True
    else:
        return value


class PackagesBackendAction(Bcfg2.Options.ComponentAction):
    """ ComponentAction to load Packages backends """
    bases = ['Bcfg2.Server.Plugins.Packages']
    module = True
    fail_silently = True


class PackagesReadersAction(Bcfg2.Options.ComponentAction):
    """ ComponentAction to load Packages readers """
    bases = ['Bcfg2.Server.Plugins.Packages.Readers']
    module = True


class Packages(Bcfg2.Server.Plugin.Plugin,
               Bcfg2.Server.Plugin.StructureValidator,
               Bcfg2.Server.Plugin.Generator,
               Bcfg2.Server.Plugin.Connector,
               Bcfg2.Server.Plugin.ClientRunHooks):
    """ Packages resolves Package entries on the Bcfg2 server in order
    to present a complete list of Package entries to the client in
    order to determine the completeness of the client configuration.
    It does so by delegating control of package version information to
    a number of backends, which may parse repository metadata directly
    or defer to package manager libraries for truly dynamic
    resolution.

    .. private-include: _build_packages"""

    options = [
        Bcfg2.Options.Option(
            cf=("packages", "backends"), dest="packages_backends",
            help="Packages backends to load",
            type=Bcfg2.Options.Types.comma_list,
            action=PackagesBackendAction,
<<<<<<< HEAD
            default=['Yum', 'Apt', 'Pac', 'Pkgng', 'Dummy']),
=======
            default=['Yum', 'Apt', 'Pac', 'Pkgng', 'Pyapt']),
>>>>>>> ef568d29
        Bcfg2.Options.PathOption(
            cf=("packages", "cache"), dest="packages_cache",
            help="Path to the Packages cache",
            default='<repository>/Packages/cache'),
        Bcfg2.Options.Option(
            cf=("packages", "resolver"), dest="packages_resolver",
            help="Disable the Packages resolver",
            type=packages_boolean, default=True),
        Bcfg2.Options.Option(
            cf=("packages", "metadata"), dest="packages_metadata",
            help="Disable all Packages metadata processing",
            type=packages_boolean, default=True),
        Bcfg2.Options.Option(
            cf=("packages", "version"), dest="packages_version",
            help="Set default Package entry version", default="auto",
            choices=["auto", "any"]),
        Bcfg2.Options.PathOption(
            cf=("packages", "yum_config"),
            help="The default path for generated yum configs",
            default="/etc/yum.repos.d/bcfg2.repo"),
        Bcfg2.Options.PathOption(
            cf=("packages", "apt_config"),
            help="The default path for generated apt configs",
            default="/etc/apt/sources.list.d/"
            "bcfg2-packages-generated-sources.list"),
        Bcfg2.Options.Option(
            cf=("packages", "readers"), dest="packages_readers",
            help="Packages readers to load",
            type=Bcfg2.Options.Types.comma_list,
            action=PackagesReadersAction,
            default=get_readers())]

    #: Packages is an alternative to
    #: :mod:`Bcfg2.Server.Plugins.Pkgmgr` and conflicts with it.
    conflicts = ['Pkgmgr']

    #: Packages exposes two additional XML-RPC calls, :func:`Refresh`
    #: and :func:`Reload`
    __rmi__ = Bcfg2.Server.Plugin.Plugin.__rmi__ + ['Refresh', 'Reload']

    def __init__(self, core):
        Bcfg2.Server.Plugin.Plugin.__init__(self, core)
        Bcfg2.Server.Plugin.StructureValidator.__init__(self)
        Bcfg2.Server.Plugin.Generator.__init__(self)
        Bcfg2.Server.Plugin.Connector.__init__(self)
        Bcfg2.Server.Plugin.ClientRunHooks.__init__(self)

        #: Packages does a potentially tremendous amount of on-disk
        #: caching.  ``cachepath`` holds the base directory to where
        #: data should be cached.
        self.cachepath = Bcfg2.Options.setup.packages_cache

        #: Where Packages should store downloaded GPG key files
        self.keypath = os.path.join(self.cachepath, 'keys')
        if not os.path.exists(self.keypath):
            # create key directory if needed
            os.makedirs(self.keypath)

        # pylint: disable=C0301
        #: The
        #: :class:`Bcfg2.Server.Plugins.Packages.PackagesSources.PackagesSources`
        #: object used to generate
        #: :class:`Bcfg2.Server.Plugins.Packages.Source.Source` objects for
        #: this plugin.
        self.sources = PackagesSources(os.path.join(self.data, "sources.xml"),
                                       self.cachepath, self)

        #: We cache
        #: :class:`Bcfg2.Server.Plugins.Packages.Collection.Collection`
        #: objects in ``collections`` so that calling :func:`Refresh`
        #: or :func:`Reload` can tell the collection objects to clean
        #: up their cache, but we don't actually use the cache to
        #: return a ``Collection`` object when one is requested,
        #: because that prevents new machines from working, since a
        #: ``Collection`` object gets created by
        #: :func:`get_additional_data`, which is called for all
        #: clients at server startup and various other times.  (It
        #: would also prevent machines that change groups from working
        #: properly; e.g., if you reinstall a machine with a new OS,
        #: then returning a cached ``Collection`` object would give
        #: the wrong sources to that client.)  These are keyed by the
        #: collection
        #: :attr:`Bcfg2.Server.Plugins.Packages.Collection.Collection.cachekey`,
        #: a unique key identifying the collection by its *config*,
        #: which could be shared among multiple clients.
        self.collections = Bcfg2.Server.Cache.Cache("Packages", "collections")

        #: clients is a cache mapping of hostname ->
        #: :attr:`Bcfg2.Server.Plugins.Packages.Collection.Collection.cachekey`
        #: Unlike :attr:`collections`, this _is_ used to return a
        #: :class:`Bcfg2.Server.Plugins.Packages.Collection.Collection`
        #: object when one is requested, so each entry is very
        #: short-lived -- it's purged at the end of each client run.
        self.clients = Bcfg2.Server.Cache.Cache("Packages", "cache")

        # pylint: enable=C0301
    __init__.__doc__ = Bcfg2.Server.Plugin.Plugin.__init__.__doc__

    def set_debug(self, debug):
        rv = Bcfg2.Server.Plugin.Plugin.set_debug(self, debug)
        self.sources.set_debug(debug)
        for collection in self.collections.values():
            collection.set_debug(debug)
        return rv
    set_debug.__doc__ = Bcfg2.Server.Plugin.Plugin.set_debug.__doc__

    def create_config(self, entry, metadata):
        """ Create yum/apt config for the specified client.

        :param entry: The base entry to bind.  This will be modified
                      in place.
        :type entry: lxml.etree._Element
        :param metadata: The client to create the config for.
        :type metadata: Bcfg2.Server.Plugins.Metadata.ClientMetadata
        """
        attrib = dict(encoding='ascii',
                      owner='root',
                      group='root',
                      type='file',
                      mode='0644',
                      important='true')

        collection = self.get_collection(metadata)
        entry.text = collection.get_config()
        for (key, value) in list(attrib.items()):
            entry.attrib.__setitem__(key, value)

    def get_config(self, metadata):
        """ Get yum/apt config, as a string, for the specified client.

        :param metadata: The client to create the config for.
        :type metadata: Bcfg2.Server.Plugins.Metadata.ClientMetadata
        """
        return self.get_collection(metadata).get_config()

    def HandleEntry(self, entry, metadata):
        """ Bind configuration entries.  ``HandleEntry`` handles
        entries two different ways:

        * All ``Package`` entries have their ``version`` and ``type``
          attributes set according to the appropriate
          :class:`Bcfg2.Server.Plugins.Packages.Collection.Collection`
          object for this client.
        * ``Path`` entries are delegated to :func:`create_config`

        :param entry: The entry to bind
        :type entry: lxml.etree._Element
        :param metadata: The client metadata
        :type metadata: Bcfg2.Server.Plugins.Metadata.ClientMetadata
        :return: lxml.etree._Element - The fully bound entry
        """
        if entry.tag == 'Package':
            collection = self.get_collection(metadata)
            entry.set('version', Bcfg2.Options.setup.packages_version)
            entry.set('type', collection.ptype)
        elif entry.tag == 'Path':
            self.create_config(entry, metadata)
        return entry

    def HandlesEntry(self, entry, metadata):
        """ Determine if the given entry can be handled.  Packages
        handles two kinds of entries:

        * ``Package`` entries are handled if the client has any
          sources at all.
        * ``Path`` entries are handled if they match the paths that
          are handled by a backend that can produce client
          configurations, e.g., :attr:`YUM_CONFIG_DEFAULT`,
          :attr:`APT_CONFIG_DEFAULT`, or the overridden value of
          either of those from the configuration.

        :param entry: The entry to bind
        :type entry: lxml.etree._Element
        :param metadata: The client metadata
        :type metadata: Bcfg2.Server.Plugins.Metadata.ClientMetadata
        :return: bool - Whether or not this plugin can handle the entry
        :raises: :class:`Bcfg2.Server.Plugin.exceptions.PluginExecutionError`
        """
        if entry.tag == 'Package':
            return True
        elif entry.tag == 'Path':
            # managed entries for yum/apt configs
            if entry.get("name") in [Bcfg2.Options.setup.apt_config,
                                     Bcfg2.Options.setup.yum_config]:
                return True
        return False

    @track_statistics()
    def validate_structures(self, metadata, structures):
        """ Do the real work of Packages.  This does two things:

        #. Given the full list of all packages that apply to this
           client from the specification, calls
           :func:`_build_packages` to resolve dependencies, determine
           unknown packages (i.e., those that are not in any
           repository that applies to this client), and build a
           complete package list.

        #. Calls
           :func:`Bcfg2.Server.Plugins.Packages.Collection.Collection.build_extra_structures`
           to add any other extra data required by the backend (e.g.,
           GPG keys)

        :param metadata: The client metadata
        :type metadata: Bcfg2.Server.Plugins.Metadata.ClientMetadata

        :param metadata: The client metadata
        :type metadata: Bcfg2.Server.Plugins.Metadata.ClientMetadata
        :param structures: A list of lxml.etree._Element objects
                           describing the structures (i.e., bundles)
                           for this client.  This can be modified in
                           place.
        :type structures: list of lxml.etree._Element objects
        :returns: None
        """
        collection = self.get_collection(metadata)
        indep = lxml.etree.Element('Independent', name=self.__class__.__name__)
        self._build_packages(metadata, indep, structures,
                             collection=collection)
        collection.build_extra_structures(indep)
        structures.append(indep)

    @track_statistics()
    def _build_packages(self, metadata, independent,  # pylint: disable=R0914
                        structures, collection=None):
        """ Perform dependency resolution and build the complete list
        of packages that need to be included in the specification by
        :func:`validate_structures`, based on the initial list of
        packages.

        :param metadata: The client metadata
        :type metadata: Bcfg2.Server.Plugins.Metadata.ClientMetadata
        :param independent: The XML tag to add package entries
                            generated by dependency resolution to.
                            This will be modified in place.
        :type independent: lxml.etree._Element
        :param structures: A list of lxml.etree._Element objects
                           describing the structures (i.e., bundles)
                           for this client
        :type structures: list of lxml.etree._Element objects
        :param collection: The collection of sources for this client.
                           If none is given, one will be created with
                           :func:`get_collection`
        :type collection: Bcfg2.Server.Plugins.Packages.Collection.Collection
        """
        if (not Bcfg2.Options.setup.packages_metadata or
                not Bcfg2.Options.setup.packages_resolver):
            # Config requests no resolver.  Note that disabling
            # metadata implies disabling the resolver.
            for struct in structures:
                for pkg in struct.xpath('//Package | //BoundPackage'):
                    if pkg.get("group"):
                        if pkg.get("type"):
                            pkg.set("choose", pkg.get("type"))
            return

        if collection is None:
            collection = self.get_collection(metadata)
        initial = set()
        to_remove = []
        groups = []
        recommended = dict()

        pinned_src = dict()
        if hasattr(metadata, 'PkgVars'):
            pinned_src = metadata.PkgVars['pin']

        for struct in structures:
            for pkg in struct.xpath('//Package | //BoundPackage'):
                if pkg.get("name"):
                    initial.update(collection.packages_from_entry(pkg))

                    if pkg.get("recommended"):
                        recommended[pkg.get("name")] = pkg.get("recommended")
                elif pkg.get("group"):
                    groups.append((pkg.get("group"),
                                   pkg.get("type")))
                    to_remove.append(pkg)
                else:
                    self.logger.error(
                        "Packages: Malformed Package: %s" %
                        lxml.etree.tostring(
                            pkg,
                            xml_declaration=False).decode('UTF-8'))

        # base is the set of initial packages explicitly given in the
        # specification, packages from expanded package groups, and
        # packages essential to the distribution
        base = set(initial)

        # remove package groups
        for el in to_remove:
            el.getparent().remove(el)

        groups.sort()
        # check for this set of groups in the group cache
        gcache = Bcfg2.Server.Cache.Cache("Packages", "pkg_groups",
                                          collection.cachekey)
        gkey = hash(tuple(groups))
        if gkey not in gcache:
            gcache[gkey] = collection.get_groups(groups)
        for pkgs in gcache[gkey].values():
            base.update(pkgs)

        # essential pkgs are those marked as such by the distribution
        base.update(collection.get_essential())

        # check for this set of packages in the package cache
        pkey = hash((tuple(base), tuple(recommended), tuple(pinned_src)))
        pcache = Bcfg2.Server.Cache.Cache("Packages", "pkg_sets",
                                          collection.cachekey)
        if pkey not in pcache:
            pcache[pkey] = collection.complete(base, recommended, pinned_src)
        packages, unknown = pcache[pkey]
        if unknown:
            self.logger.info("Packages: Got %d unknown entries" % len(unknown))
            self.logger.info("Packages: %s" % list(unknown))
        newpkgs = collection.get_new_packages(initial, packages)
        self.debug_log("Packages: %d base, %d complete, %d new" %
                       (len(base), len(packages), len(newpkgs)))
        newpkgs.sort()
        collection.packages_to_entry(newpkgs, independent)

    @track_statistics()
    def Refresh(self):
        """ Packages.Refresh() => True|False

        Reload configuration specification and download sources """
        self._load_config(force_update=True)
        return True

    @track_statistics()
    def Reload(self):
        """ Packages.Refresh() => True|False

        Reload configuration specification and sources """
        self._load_config()
        return True

    def child_reload(self, _=None):
        """ Reload the Packages configuration on a child process. """
        self.Reload()

    def _load_config(self, force_update=False):
        """
        Load the configuration data and setup sources

        :param force_update: Ignore all locally cached and downloaded
                             data and fetch the metadata anew from the
                             upstream repository.
        :type force_update: bool
        """
        self._load_sources(force_update)
        self._load_gpg_keys(force_update)

    def _load_sources(self, force_update):
        """ Load sources from the config, downloading if necessary.

        :param force_update: Ignore all locally cached and downloaded
                             data and fetch the metadata anew from the
                             upstream repository.
        :type force_update: bool
        """
        cachefiles = set()

        for collection in list(self.collections.values()):
            cachefiles.update(collection.cachefiles)
            if Bcfg2.Options.setup.packages_metadata:
                collection.setup_data(force_update)

        # clear Collection and package caches
        Bcfg2.Server.Cache.expire("Packages")

        for source in self.sources.entries:
            cachefiles.add(source.cachefile)
            if Bcfg2.Options.setup.packages_metadata:
                source.setup_data(force_update)

        for cfile in glob.glob(os.path.join(self.cachepath, "cache-*")):
            if cfile not in cachefiles:
                try:
                    if os.path.isdir(cfile):
                        shutil.rmtree(cfile)
                    else:
                        os.unlink(cfile)
                except OSError:
                    err = sys.exc_info()[1]
                    self.logger.error("Packages: Could not remove cache file "
                                      "%s: %s" % (cfile, err))

    def _load_gpg_keys(self, force_update):
        """ Load GPG keys from the config, downloading if necessary.

        :param force_update: Ignore all locally cached and downloaded
                             data and fetch the metadata anew from the
                             upstream repository.
        :type force_update: bool
        """
        keyfiles = []
        keys = []
        for source in self.sources.entries:
            for key in source.gpgkeys:
                localfile = os.path.join(self.keypath,
                                         os.path.basename(key.rstrip("/")))
                if localfile not in keyfiles:
                    keyfiles.append(localfile)
                if ((force_update and key not in keys) or
                        not os.path.exists(localfile)):
                    self.logger.info("Packages: Downloading and parsing %s" %
                                     key)
                    try:
                        open(localfile, 'w').write(urlopen(key).read())
                        keys.append(key)
                    except (URLError, HTTPError):
                        err = sys.exc_info()[1]
                        self.logger.error("Packages: Error downloading %s: %s"
                                          % (key, err))
                    except IOError:
                        err = sys.exc_info()[1]
                        self.logger.error("Packages: Error writing %s to %s: "
                                          "%s" % (key, localfile, err))

        for kfile in glob.glob(os.path.join(self.keypath, "*")):
            if kfile not in keyfiles:
                os.unlink(kfile)

    @track_statistics()
    def get_collection(self, metadata):
        """ Get a
        :class:`Bcfg2.Server.Plugins.Packages.Collection.Collection`
        object for this client.

        :param metadata: The client metadata to get a Collection for
        :type metadata: Bcfg2.Server.Plugins.Metadata.ClientMetadata
        :returns: An instance of the appropriate subclass of
                  :class:`Bcfg2.Server.Plugins.Packages.Collection.Collection`
                  that contains all relevant sources that apply to the
                  given client
        """

        if not self.sources.loaded:
            # if sources.xml has not received a FAM event yet, defer;
            # instantiate a dummy Collection object
            return Collection(metadata, [], self.cachepath, self.data)

        if metadata.hostname in self.clients:
            return self.collections[self.clients[metadata.hostname]]

        sclasses = set()
        relevant = list()

        for source in self.sources.entries:
            if source.applies(metadata):
                relevant.append(source)
                sclasses.update([source.__class__])

        if len(sclasses) > 1:
            self.logger.warning("Packages: Multiple source types found for "
                                "%s: %s" %
                                (metadata.hostname,
                                 ",".join([s.__name__ for s in sclasses])))
            cclass = Collection
        elif len(sclasses) == 0:
            self.logger.error("Packages: No sources found for %s" %
                              metadata.hostname)
            cclass = Collection
        else:
            cclass = get_collection_class(
                sclasses.pop().__name__.replace("Source", ""))

        if self.debug_flag:
            self.logger.error("Packages: Using %s for Collection of sources "
                              "for %s" % (cclass.__name__, metadata.hostname))

        collection = cclass(metadata, relevant, self.cachepath, self.data,
                            debug=self.debug_flag)
        ckey = collection.cachekey
        if cclass != Collection:
            self.clients[metadata.hostname] = ckey
            self.collections[ckey] = collection
        return collection

    def get_additional_data(self, metadata):
        """ Return additional data for the given client.  This will be
        an :class:`Bcfg2.Server.Plugin.OnDemandDict`
        containing two keys:

        * ``sources``, whose value is a list of data returned from
          :func:`Bcfg2.Server.Plugins.Packages.Collection.Collection.get_additional_data`,
          namely, a list of
          :attr:`Bcfg2.Server.Plugins.Packages.Source.Source.url_map`
          data; and
        * ``get_config``, whose value is the
          :func:`Bcfg2.Server.Plugins.Packages.Packages.get_config`
          function, which can be used to get the Packages config for
          other systems.

        This uses an OnDemandDict instead of just a normal dict
        because loading a source collection can be a fairly
        time-consuming process, particularly for the first time.  As a
        result, when all metadata objects are built at once (such as
        after the server is restarted, or far more frequently if
        Metadata caching is disabled), this function would be a major
        bottleneck if we tried to build all collections at the same
        time.  Instead, they're merely built on-demand.

        :param metadata: The client metadata
        :type metadata: Bcfg2.Server.Plugins.Metadata.ClientMetadata
        :return: dict of lists of ``url_map`` data
        """
        def get_sources():
            """ getter for the 'sources' key of the OnDemandDict
            returned by this function.  This delays calling
            get_collection() until it's absolutely necessary. """
            return self.get_collection(metadata).get_additional_data()

        return Bcfg2.Server.Plugin.OnDemandDict(
            sources=get_sources,
            get_config=lambda: self.get_config)

    def end_client_run(self, metadata):
        """ Hook to clear the cache for this client in
        :attr:`clients`, which must persist only the duration of a
        client run.

        :param metadata: The client metadata
        :type metadata: Bcfg2.Server.Plugins.Metadata.ClientMetadata
        """
        self.clients.expire(metadata.hostname)

    def end_statistics(self, metadata):
        """ Hook to clear the cache for this client in :attr:`clients`
        once statistics are processed to ensure that a stray cached
        :class:`Bcfg2.Server.Plugins.Packages.Collection.Collection`
        object is not built during statistics and preserved until a
        subsequent client run.

        :param metadata: The client metadata
        :type metadata: Bcfg2.Server.Plugins.Metadata.ClientMetadata
        """
        self.end_client_run(metadata)<|MERGE_RESOLUTION|>--- conflicted
+++ resolved
@@ -64,11 +64,7 @@
             help="Packages backends to load",
             type=Bcfg2.Options.Types.comma_list,
             action=PackagesBackendAction,
-<<<<<<< HEAD
-            default=['Yum', 'Apt', 'Pac', 'Pkgng', 'Dummy']),
-=======
-            default=['Yum', 'Apt', 'Pac', 'Pkgng', 'Pyapt']),
->>>>>>> ef568d29
+            default=['Yum', 'Apt', 'Pac', 'Pkgng', 'Dummy', 'Pyapt']),
         Bcfg2.Options.PathOption(
             cf=("packages", "cache"), dest="packages_cache",
             help="Path to the Packages cache",

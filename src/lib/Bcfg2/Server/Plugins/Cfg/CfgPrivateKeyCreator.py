--- conflicted
+++ resolved
@@ -9,7 +9,7 @@
 from Bcfg2.Server.Plugins.Cfg import CfgCreator, CfgCreationError
 from Bcfg2.Server.Plugins.Cfg.CfgPublicKeyCreator import CfgPublicKeyCreator
 try:
-    from Bcfg2.Server.Encryption import get_passphrases, ssl_encrypt
+    import Bcfg2.Server.Encryption
     HAS_CRYPTO = True
 except ImportError:
     HAS_CRYPTO = False
@@ -49,17 +49,10 @@
     def passphrase(self):
         """ The passphrase used to encrypt private keys """
         if (HAS_CRYPTO and
-<<<<<<< HEAD
             self.setup.cfp.has_section("sshkeys") and
             self.setup.cfp.has_option("sshkeys", "passphrase")):
-            return get_passphrases()[self.setup.cfp.get("sshkeys",
-                                                        "passphrase")]
-=======
-            SETUP.cfp.has_section("sshkeys") and
-            SETUP.cfp.has_option("sshkeys", "passphrase")):
-            return Bcfg2.Encryption.get_passphrases(SETUP)[
-                SETUP.cfp.get("sshkeys", "passphrase")]
->>>>>>> 29399cbc
+            return Bcfg2.Encrypption.get_passphrases()[
+                self.setup.cfp.get("sshkeys", "passphrase")]
         return None
 
     def handle_event(self, event):

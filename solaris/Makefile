--- conflicted
+++ resolved
@@ -1,13 +1,8 @@
 #!/usr/sfw/bin/gmake
 
 PYTHON="/usr/local/bin/python"
-<<<<<<< HEAD
 VERS=1.4.0pre1-1
 PYVERSION := $(shell $(PYTHON) -c "import sys; print sys.version[0:3]")
-=======
-VERS=1.3.5-1
-export PYVERSION := $(shell $(PYTHON) -c "import sys; print sys.version[0:3]")
->>>>>>> f6b3d6dc
 
 default: clean package
 

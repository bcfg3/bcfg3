<xsd:schema xmlns:xsd="http://www.w3.org/2001/XMLSchema"
            xmlns:py="http://genshi.edgewall.org/" xml:lang="en">
  <xsd:annotation>
    <xsd:documentation>
      packages config schema for bcfg2
      Narayan Desai, Argonne National Laboratory
    </xsd:documentation>
  </xsd:annotation>

  <xsd:import namespace="http://www.w3.org/XML/1998/namespace"
              schemaLocation="xml.xsd"/>
  <xsd:import namespace="http://genshi.edgewall.org/"
              schemaLocation="genshi.xsd"/>

  <xsd:simpleType name="SourceTypeEnum">
    <xsd:restriction base="xsd:string">
      <xsd:enumeration value="yum"/>
      <xsd:enumeration value="apt"/>
      <xsd:enumeration value="pac"/>
      <xsd:enumeration value="pkgng"/>
    </xsd:restriction>
  </xsd:simpleType>

  <xsd:complexType name="RepoOptionsType">
    <xsd:annotation>
      <xsd:documentation>
        **RepoOptionsType** can be used to specify arbitrary
        repository options.
      </xsd:documentation>
    </xsd:annotation>
    <xsd:attribute type="xsd:boolean" name="serveronly">
      <xsd:annotation>
        <xsd:documentation>
          The options given in this tag will only be used on the Bcfg2
          server, not on the clients.
        </xsd:documentation>
      </xsd:annotation>
    </xsd:attribute>
    <xsd:attribute type="xsd:boolean" name="clientonly">
      <xsd:annotation>
        <xsd:documentation>
          The options given in this tag will only be used on the Bcfg2
          clients, not on the server.
        </xsd:documentation>
      </xsd:annotation>
    </xsd:attribute>
    <xsd:attributeGroup ref="py:genshiAttrs"/>
    <xsd:anyAttribute processContents="lax">
      <xsd:annotation>
        <xsd:documentation>
          All other (arbitrary) attributes will be added to the
          repository configuration.
        </xsd:documentation>
      </xsd:annotation>
    </xsd:anyAttribute>
  </xsd:complexType>

  <xsd:complexType name="SourceType">
    <xsd:annotation>
      <xsd:documentation>
        **SourceType** elements are used to specify software sources
        (i.e., repositories) for the Packages plugin.
      </xsd:documentation>
    </xsd:annotation>
    <xsd:choice minOccurs="0" maxOccurs="unbounded">
      <xsd:group ref="py:genshiElements"/>
      <xsd:element name="Component" type="xsd:string">
        <xsd:annotation>
          <xsd:documentation>
            Components are used to build multiple repository URLs from
            a single :xml:element:`Source` tag.  This is only
            meaningful if the :xml:attribute:`SourceType:url`
            attribute is specified; see that attribute above for more
            detail.
          </xsd:documentation>
        </xsd:annotation>
      </xsd:element>
      <xsd:element name="Arch" type="xsd:string">
        <xsd:annotation>
          <xsd:documentation>
            The architecture(s) of the repository.  A client must be a
            member of one of the listed architecture groups in order
            for this source to apply to the client.  Additionally, if
            the :xml:attribute:`SourceType:url` attribute is
            specified, the :xml:element:`Arch` tag is used to generate
            URLs.  See :xml:attribute:`the url attribute
            &lt;SourceType:url&gt;` for more detail.
          </xsd:documentation>
        </xsd:annotation>
      </xsd:element>
      <xsd:element name="GPGKey" type="xsd:string">
        <xsd:annotation>
          <xsd:documentation>
            The GPG key(s) for the repository.  This only applies to
            sources with :xml:attribute:`SourceType:type` = ``yum``.
            If GPG keys are specified, then GPG checking will be
            automatically enabled for the repository, both on the
            Bcfg2 server (if :ref:`yum libraries
            &lt;native-yum-libraries&gt;` are in use) and on the Bcfg2
            client (if you use
            :ref:`server-plugins-generators-packages` to
            :ref:`generate your Yum config
            &lt;generating-client-configs&gt;`).
          </xsd:documentation>
        </xsd:annotation>
      </xsd:element>
      <xsd:element name="Options" type="RepoOptionsType">
        <xsd:annotation>
          <xsd:documentation>
            Arbitrary options to be used in the repository
            configuration.
          </xsd:documentation>
        </xsd:annotation>
      </xsd:element>
      <xsd:choice>
        <xsd:element name="Blacklist" type="xsd:string">
          <xsd:annotation>
            <xsd:documentation>
              Blacklist the given package(s) from the
              :ref:`server-plugins-generators-packages` plugin.  This
              prevents them from being included in
              automatically-resolved dependencies.
            </xsd:documentation>
          </xsd:annotation>
        </xsd:element>
        <xsd:element name="Whitelist" type="xsd:string">
          <xsd:annotation>
            <xsd:documentation>
              If **Whitelist** is specified, *only* packages listed
              will be included by the
              :ref:`server-plugins-generators-packages` plugin.
            </xsd:documentation>
          </xsd:annotation>
        </xsd:element>
      </xsd:choice>
    </xsd:choice>
    <xsd:attribute type="xsd:boolean" name="recommended" default="false">
      <xsd:annotation>
        <xsd:documentation>
          Include packages recommended as dependencies by APT.  This
          only applies to sources with
          :xml:attribute:`SourceType:type` = ``apt``.  You must
          regenerate the Packages cache after changing this attribute.
        </xsd:documentation>
      </xsd:annotation>
    </xsd:attribute>
    <xsd:attribute type="xsd:boolean" name="essential" default="true">
      <xsd:annotation>
        <xsd:documentation>
          Include essential packages from this repo by default (i.e.,
          without needing to specify them in a bundle).  This only
          applies to sources with :xml:attribute:`SourceType:type` =
          ``apt``.
        </xsd:documentation>
      </xsd:annotation>
    </xsd:attribute>
    <xsd:attribute type="SourceTypeEnum" name="type" use="required">
      <xsd:annotation>
        <xsd:documentation>
          The type of the repository.  This corresponds to the
          Packages plugin driver that will handle the source.
        </xsd:documentation>
      </xsd:annotation>
    </xsd:attribute>
    <xsd:attribute type="xsd:string" name="pulp_id">
      <xsd:annotation>
        <xsd:documentation>
          The :ref:`Pulp &lt;pulp-source-support&gt;` repository ID
          for this repo.  This only applies to sources with
          :xml:attribute:`SourceType:type` = ``yum``.  Due to the
          amount of data that can be queried directly from Pulp,
          there's rarely a need to supply other attributes.
        </xsd:documentation>
      </xsd:annotation>
    </xsd:attribute>
    <xsd:attribute type="xsd:boolean" name="debsrc" default="false">
      <xsd:annotation>
        <xsd:documentation>
          Include ``deb-src`` lines in the generated APT
          configuration. This only applies to sources with
          :xml:attribute:`SourceType:type` = ``apt``.
        </xsd:documentation>
      </xsd:annotation>
    </xsd:attribute>
    <xsd:attribute type="xsd:string" name="url">
      <xsd:annotation>
        <xsd:documentation>
          The base URL to use when generating URLs for this source.
          If :xml:attribute:`SourceType:url` is used, you must also
          provide the :xml:element:`Arch` tag, at least one
          :xml:element:`Component` tag, and the
          :xml:attribute:`SourceType:version` attribute.  You must not
          specify :xml:attribute:`SourceType:rawurl`. For each
          combination of component and Arch tag, a URL is created in
          the format::

              &lt;url&gt;/&lt;version&gt;/&lt;component&gt;/&lt;arch&gt;
        </xsd:documentation>
      </xsd:annotation>
    </xsd:attribute>
    <xsd:attribute type="xsd:string" name="rawurl">
      <xsd:annotation>
        <xsd:documentation>
          The raw URL to the (single) repository defined by this
          source. :xml:element:`Component` and
          :xml:attribute:`SourceType:version` are ignored if this is
          given.
        </xsd:documentation>
      </xsd:annotation>
    </xsd:attribute>
    <xsd:attribute type="xsd:string" name="version">
      <xsd:annotation>
        <xsd:documentation>
          The OS version this source applies to.  This is used to
          generate URLs if the :xml:attribute:`SourceType:url`
          attribute is given, and ignored otherwise.
        </xsd:documentation>
      </xsd:annotation>
    </xsd:attribute>
<<<<<<< HEAD
    <xsd:attributeGroup ref="py:genshiAttrs"/>
=======
    <xsd:attribute type="xsd:string" name="name">
      <xsd:annotation>
        <xsd:documentation>
          Specifiy an explicit name for the source and do not generate
          it automatically.
        </xsd:documentation>
      </xsd:annotation>
    </xsd:attribute>
>>>>>>> f6b3d6dc
  </xsd:complexType>

  <xsd:complexType name="PackagesGroupType">
    <xsd:choice minOccurs="1" maxOccurs="unbounded">
      <xsd:group ref="py:genshiElements"/>
      <xsd:element name="Group" type="PackagesGroupType"/>
      <xsd:element name="Client" type="PackagesGroupType"/>
      <xsd:element name="Sources" type="SourcesType"/>
      <xsd:element name="Source" type="SourceType"/>
    </xsd:choice>
    <xsd:attribute type="xsd:string" name="name" use="required"/>
    <xsd:attribute type="xsd:boolean" name="negate"/>
    <xsd:attributeGroup ref="py:genshiAttrs"/>
  </xsd:complexType>

  <xsd:complexType name="SourcesType">
    <xsd:choice minOccurs="1" maxOccurs="unbounded">
      <xsd:group ref="py:genshiElements"/>
      <xsd:element name="Group" type="PackagesGroupType"/>
      <xsd:element name="Client" type="PackagesGroupType"/>
      <xsd:element name="Source" type="SourceType"/>
      <xsd:element name="Sources" type="SourcesType"/>
    </xsd:choice>
    <xsd:attribute name="lax_decryption" type="xsd:boolean">
      <xsd:annotation>
        <xsd:documentation>
          Override the global lax_decryption setting in
          ``bcfg2.conf``.
        </xsd:documentation>
      </xsd:annotation>
    </xsd:attribute>
    <xsd:attribute ref="xml:base"/>
    <xsd:attributeGroup ref="py:genshiAttrs"/>
  </xsd:complexType>

  <xsd:element name="Sources" type="SourcesType"/>
</xsd:schema><|MERGE_RESOLUTION|>--- conflicted
+++ resolved
@@ -217,9 +217,6 @@
         </xsd:documentation>
       </xsd:annotation>
     </xsd:attribute>
-<<<<<<< HEAD
-    <xsd:attributeGroup ref="py:genshiAttrs"/>
-=======
     <xsd:attribute type="xsd:string" name="name">
       <xsd:annotation>
         <xsd:documentation>
@@ -228,7 +225,7 @@
         </xsd:documentation>
       </xsd:annotation>
     </xsd:attribute>
->>>>>>> f6b3d6dc
+    <xsd:attributeGroup ref="py:genshiAttrs"/>
   </xsd:complexType>
 
   <xsd:complexType name="PackagesGroupType">

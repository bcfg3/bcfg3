--- conflicted
+++ resolved
@@ -391,19 +391,19 @@
         </xsd:documentation>
       </xsd:annotation>
     </xsd:attribute>
-<<<<<<< HEAD
     <xsd:attribute type="xsd:string" name="encrypted">
       <xsd:annotation>
         <xsd:documentation>
           The name of the encryption passphrase that the text content
           of this tag is encrypted with.
-=======
+        </xsd:documentation>
+      </xsd:annotation>
+    </xsd:attribute>
     <xsd:attribute type="xsd:token" name="lens">
       <xsd:annotation>
         <xsd:documentation>
           The Augeas lens to use when editing files in a non-standard
           (according to Augeas) location.
->>>>>>> bf2ee31f
         </xsd:documentation>
       </xsd:annotation>
     </xsd:attribute>
